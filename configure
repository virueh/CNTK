#!/bin/bash
#
# Copyright (c) Microsoft. All rights reserved.
#
# Licensed under the MIT license. See LICENSE.md file in the project root
# for full license information.
# ==============================================================================
#

configure=$0
build_top=$PWD

have_cuda=no
cuda_path=
cuda_check=include/cuda.h
enable_cuda=

have_acml=no
acml_path=
acml_check=include/acml.h

# CNTK Custom MKL Version
cntk_custom_mkl_version=1

have_mkl=no
mkl_path=
mkl_check=$cntk_custom_mkl_version/include/mkl.h

# Experimental OpenBLAS support.
have_openblas=no
openblas_path=
openblas_check=include/openblas_config.h

# Boost library
boost_path=
boost_check=include/boost/test/unit_test.hpp

have_kaldi=no
kaldi_path=
kaldi_check=src/kaldi.mk

have_buildtype=no
buildtype=
default_buildtype=release

<<<<<<< HEAD
have_gdk=no
gdk_path=
gdk_check=include/nvidia/gdk/nvml.h
gdk_check_alternate=include/nvml.h
=======
have_gdk_include=no
gdk_include_path=
gdk_include_check=nvml.h

have_gdk_nvml_lib=no
gdk_nvml_lib_path=
gdk_nvml_lib_check=libnvidia-ml.so
>>>>>>> c81eb6fd

have_cub=no
cub_path=
cub_check=cub/cub.cuh

have_cudnn=no
cudnn_path=cudnn5
cudnn_check=cuda/include/cudnn.h
cudnn_check_alternate=include/cudnn.h

have_opencv=no
opencv_path=
opencv_check=include/opencv2/opencv.hpp

have_libzip=no
libzip_path=
libzip_check=include/zip.h

mathlib=

default_use_1bitsgd=no
enable_1bitsgd=$default_use_1bitsgd

default_use_code_coverage=no
enable_code_coverage=$default_use_code_coverage

# List from best to worst choice
default_path_list="/usr /usr/local /opt /opt/local"

# List from best to worst choice
default_acmls="acml5.3.1/ifort64_mp"
default_mkls="CNTKCustomMKL"
default_openblas=""

default_boost="boost-1.60.0"

# NOTE: Will get compilation errors with cuda-6.0
default_cudas="cuda-7.5 cuda-7.0 cuda-6.5"
default_kaldis="kaldi-trunk kaldi-c024e8aa"
default_gdk_includes="include/nvidia/gdk"
default_gdk_nvml_libs="src/gdk/nvml/lib"
default_cubs="cub-1.4.1"
default_cudnns="cudnn-4.0"
default_opencvs="opencv-3.1.0 opencv-3.0.0"
default_libzips="libzip-1.1.2"

function default_paths ()
{
    echo $build_top $HOME $default_path_list
}

# $1 is directory
# $2 is file that must be present
function check_dir ()
{
    if test -e $1/$2
    then
        echo yes
    else
        echo no
    fi
}

# $1 is the list of tails to search, ordered by preference
# $2 is some file that must exist in $1
function find_dir ()
{
    # Loop over list of tails to search, including empty (just default_path + search file)
    for tail in $1 ''
    do
        for head in $(default_paths)
        do
            [ -n "$tail" ] && search_path="$head/$tail" || search_path=$head
            if test x$(check_dir "$search_path" $2) = xyes
            then
                echo $search_path
                return 0
            fi
        done
    done
}

function find_acml ()
{
    find_dir "$default_acmls" "$acml_check"
}

function find_mkl ()
{
    find_dir "$default_mkls" "$mkl_check"
}

function find_openblas ()
{
    find_dir "$default_openblas" "$openblas_check"
}

function find_boost ()
{
    find_dir "$default_boost" "$boost_check"
}

function find_cuda ()
{
    find_dir "$default_cudas" "$cuda_check"
}

function find_kaldi ()
{
    find_dir "$default_kaldis" "$kaldi_check"
}

function find_gdk_include ()
{
    find_dir "$default_gdk_includes" "$gdk_include_check"
}

function find_gdk_nvml_lib ()
{
    find_dir "$default_gdk_nvml_libs" "$gdk_nvml_lib_check"
}

function find_cub ()
{
    find_dir "$default_cubs" "$cub_check"
}

function find_cudnn ()
{
    find_dir "$default_cudnns" "$cudnn_check"
}

function find_opencv ()
{
    find_dir "$default_opencvs" "$opencv_check"
}

function find_libzip ()
{
    find_dir "$default_libzips" "$libzip_check"
}

function is_hardlinked ()
{
    r=no
    if test -e $1 && test -e $2
    then
        r=yes
        [ "`stat -c '%i' $1`" != "`stat -c '%i' $2`" ] && r=no
    fi
    echo $r
}

function default_use_cuda ()
{
    if test x$(find_cuda) = x || test x$(find_gdk_include) = x || test x$(find_gdk_nvml_lib) = x || test x$(find_cudnn) = x || test x$(find_cub) = x
    then
        echo no
    else
        echo yes
    fi
}
enable_cuda=$(default_use_cuda)

function show_default ()
{
    if test x$1 = x
    then
        echo "(no default)"
    else
        echo "(default $1)"
    fi
}

function show_help ()
{
    echo "Usage: configure [options]"
    echo "Options:"
    echo "  -h|--help this help"
    echo "  --with-build-top=directory build directory $(show_default $build_top)"
    echo "  --add directory add directory to library search path"
    echo "  --1bitsgd[=(yes|no)] use 1Bit SGD $(show_default ${default_use_1bitsgd})"
    echo "  --cuda[=(yes|no)] use cuda GPU $(show_default $(default_use_cuda))"
    echo "  --with-cuda[=directory] $(show_default $(find_cuda))"
    echo "  --with-cub[=directory] $(show_default $(find_cub))"
    echo "  --with-gdk-include[=directory] $(show_default $(find_gdk_include))"
    echo "  --with-gdk-nvml-lib[=directory] $(show_default $(find_gdk_nvml_lib))"
    echo "  --with-cudnn[=directory] $(show_default $(find_cudnn))"
    echo "  --with-acml[=directory] $(show_default $(find_acml))"
    echo "  --with-mkl[=directory] $(show_default $(find_mkl))"
    echo "  --with-mkl-sequential[=directory] $(show_default $(find_mkl))"
    echo "  --with-openblas[=directory] (experimental) $(show_default $(find_openblas))"
    echo "  --with-buildtype=(debug|release) $(show_default $default_buildtype)"
    echo "  --with-kaldi[=directory] $(show_default $(find_kaldi))"
    echo "  --with-opencv[=directory] $(show_default $(find_opencv))"
    echo "  --with-libzip[=directory] $(show_default $(find_libzip))"
    echo "  --with-code-coverage[=(yes|no)] $(show_default ${default_use_code_coverage})"
    echo "  --with-boost[=directory] $(show_default $(find_boost))"
    echo "Libraries search path:"
    for head in $(default_paths)
    do
        echo "    $head"
    done
}

while [[ $# > 0 ]]
do
    key="$1"
    case $key in
        *=?*) optarg=`expr "X$key" : '[^=]*=\(.*\)'` ;;
        *=)   optarg= ;;
        *)    optarg= ;;
    esac

    case $key in
        -h|--help)
            show_help
            exit 1
            ;;
        --with-build-top*)
            if test x$optarg != x
            then
                build_top=$optarg
                mkdir -p $build_top
            fi
            ;;
        --add*)
            if test x$optarg = x
            then
                shift ; optarg=$1
            fi
            default_path_list="$optarg $default_path_list"
            ;;
        --1bitsgd*)
            if test x$optarg = xyes || test x$optarg = xno
            then
                enable_1bitsgd=$optarg
            else
                echo "Invalid value for --1bitsgd $optarg"
                show_help
                exit
            fi
            ;;

        --with-code-coverage*)
            if test x$optarg = xyes || test x$optarg = xno
            then
                enable_code_coverage=$optarg
            else
                echo "Invalid value for --with-code-coverage $optarg"
                show_help
                exit
            fi
            ;;

        --cuda*)
            if test x$optarg = xyes || test x$optarg = xno
            then
                enable_cuda=$optarg
            else
                echo "Invalid value for --cuda $optarg"
                show_help
                exit
            fi
            ;;

        --with-cuda*)
            have_cuda=yes
            enable_cuda=yes
            if test x$optarg = x
            then
                cuda_path=$(find_cuda)
                if test x$cuda_path = x
                then
                    echo "Cannot find cuda directory."
                    echo "Please specify a value for --with-cuda"
                    exit 1
                fi
            else
                if test $(check_dir $optarg $cuda_check) = yes
                then
                    cuda_path=$optarg
                else
                    echo "Invalid cuda directory $optarg"
                    exit 1
                fi
            fi
            ;;
        --with-cub*)
            have_cub=yes
            if test x$optarg = x
            then
                cub_path=$(find_cub)
                if test x$cub_path = x
                then
                    echo "Cannot find NVIDIA CUB directory."
                    echo "Please specify a value for --with-cub"
                    echo "NVIDIA CUB can be downloaded from https://github.com/NVlabs/cub/archive/1.4.1.zip, extract the archive to /usr/local"
                    exit 1
                fi
            else
                if test $(check_dir $optarg $cub_check) = yes
                then
                    cub_path=$optarg
                else
                    echo "Invalid CUB directory $optarg"
                    exit 1
                fi
            fi
            ;;
        --with-gdk-include*)
            have_gdk_include=yes
            if test x$optarg = x
            then
                gdk_include_path=$(find_gdk_include)
                if test x$gdk_include_path = x
                then
                    echo "Cannot find GDK include directory."
                    echo "Please specify a value for --with-gdk-include"
                    exit 1
                fi
            else
                if test $(check_dir $optarg $gdk_include_check) = yes
                then
                    gdk_include_path=$optarg
                else
                    echo "Invalid GDK include directory $optarg"
                    exit 1
                fi
            fi
            ;;
        --with-gdk-nvml-lib*)
            have_gdk_nvml_lib=yes
            if test x$optarg = x
            then
                gdk_nvml_lib_path=$(find_gdk_nvml_lib)
                if test x$gdk_nvml_lib_path = x
                then
                    echo "Cannot find GDK NVML library directory."
                    echo "Please specify a value for --with-gdk-nvml-lib"
                    exit 1
                fi
            else
<<<<<<< HEAD
                if test $(check_dir $optarg $gdk_check) = yes || test $(check_dir $optarg $gdk_check_alternate) = yes
=======
                if test $(check_dir $optarg $gdk_nvml_lib_check) = yes
>>>>>>> c81eb6fd
                then
                    gdk_nvml_lib_path=$optarg
                else
                    echo "Invalid GDK NVML library directory $optarg"
                    exit 1
                fi
            fi
            ;;
        --with-cudnn*)
            have_cudnn=yes
            if test x$optarg = x
            then
                cudnn_path=$(find_cudnn)
                if test x$cudnn_path = x
                then
                    echo "Cannot find NVIDIA cuDNN directory."
                    echo "Please specify a value for --with-cudnn"
                    exit 1
                fi
            else
                if test $(check_dir $optarg $cudnn_check) = yes || test $(check_dir $optarg $cudnn_check_alternate) = yes
                then
                    cudnn_path=$optarg
                else
                    echo "Invalid cuDNN directory $optarg"
                    exit 1
                fi
            fi
            ;;
        --with-acml*)
            have_acml=yes
            mathlib=acml
            if test x$optarg = x
            then
                acml_path=$(find_acml)
                if test x$acml_path = x
                then
                    echo "Cannot find acml directory"
                    echo "Please specify a value for --with-acml"
                    exit 1
                fi
            else
                if test $(check_dir $optarg $acml_check) = yes
                then
                    acml_path=$optarg
                else
                    echo "Invalid acml directory $optarg"
                    exit 1
                fi
            fi
            ;;
        --with-mkl*)
            have_mkl=yes
            mathlib=mkl
            mkl_threading=parallel
            case $key in
                --with-mkl-sequential*) mkl_threading=sequential ;;
            esac
            if test x$optarg = x
            then
                mkl_path=$(find_mkl)
                if test x$mkl_path = x
                then
                    echo "Cannot find CNTK custom MKL directory"
                    echo "Please specify a value for --with-mkl"
                    exit 1
                fi
            else
                if test $(check_dir $optarg $mkl_check) = yes
                then
                    mkl_path=$optarg
                else
                    echo "Invalid CNTK custom MKL directory $optarg"
                    exit 1
                fi
            fi
            ;;
        --with-openblas*)
            have_openblas=yes
            mathlib=openblas
            if test x$optarg = x
            then
                openblas_path=$(find_openblas)
                if test x$openblas_path = x
                then
                    echo "Cannot find openblas directory"
                    echo "Please specify a value for --with-openblas"
                    exit 1
                fi
            else
                if test $(check_dir $optarg $openblas_check) = yes
                then
                    openblas_path=$optarg
                else
                    echo "Invalid openblas directory $optarg"
                    exit 1
                fi
            fi
            ;;
        --with-boost*)
            if test x$optarg = x
            then
                boost_path=$(find_boost)
                if test x$boost_path = x
                then 
                    echo "Cannot find Boost directory"
                    echo "Please specify a value for --with-boost"
                    exit 1
                fi
            else
                if test $(check_dir $optarg $boost_check) = yes
                then 
                    boost_path=$optarg
                else
                    echo "Invalid Boost directory $optarg"
                    exit 1
                fi
             fi
             ;;
        --with-buildtype*)
            have_buildtype=yes
            case $optarg in
                debug|release)
                    buildtype=$optarg
                    ;;
                *)
                    echo Invalid buildtype $optarg
                    echo Must be debug or release
                    exit 1
            esac
            ;;
        --with-kaldi*)
            have_kaldi=yes
            if test x$optarg = x
            then
                kaldi_path=$(find_kaldi)
                if test x$kaldi_path = x
                then
                    echo "Cannot find kaldi directory"
                    echo "Please specify a value for --with-kaldi"
                    exit 1
                fi
            else
                if test $(check_dir $optarg $kaldi_check)
                then
                    kaldi_path=$optarg
                else
                    echo "Invalid kaldi directory $optarg"
                    exit 1
                fi
            fi
            ;;
        --with-opencv*)
            have_opencv=yes
            if test x$optarg = x
            then
                opencv_path=$(find_opencv)
                if test x$opencv_path = x
                then
                    echo "Cannot find OpenCV directory."
                    echo "Please specify a value for --with-opencv"
                    echo "OpenCV can be downloaded from http://opencv.org/downloads.html, install instructions http://docs.opencv.org/doc/tutorials/introduction/linux_install/linux_install.html#linux-installation"
                    exit 1
                fi
            else
                if test $(check_dir $optarg $opencv_check) = yes
                then
                    opencv_path=$optarg
                else
                    echo "Invalid OpenCV directory $optarg"
                    exit 1
                fi
            fi
            ;;
        --with-libzip*)
            have_libzip=yes
            if test x$optarg = x
            then
                libzip_path=$(find_libzip)
                if test x$libzip_path = x
                then
                    echo "Cannot find libzip directory."
                    echo "Please specify a value for --with-libzip"
                    echo "libzip (v.1.1.2 or higher) can be downloaded from http://www.nih.at/libzip/"
                    exit 1
                fi
            else
                if test $(check_dir $optarg $libzip_check) = yes
                then
                    libzip_path=$optarg
                else
                    echo "Invalid libzip directory $optarg"
                    exit 1
                fi
            fi
            ;;
        *)
            echo Invalid option $key
            show_help
            exit 1
    esac
    shift
done

if test x$buildtype = x
then
    buildtype=$default_buildtype
    echo Defaulting to --with-buildtype=release
fi

# If no math library was specified, search for acml and then mkl
if test x$have_acml = xno && test x$have_mkl = xno && test x$have_openblas = xno
then
    acml_path=$(find_acml)
    if test x$acml_path = x
    then
        mkl_path=$(find_mkl)
        if test x$mkl_path = x
        then
            echo "Cannot find a CPU math library."
            echo "Please specify --with-acml, --with-mkl, --with-mkl-sequential, --with-openblas with a path."
            exit 1
        else
            mathlib=mkl
        fi
    else
        mathlib=acml
    fi
fi

# If no cuda library specified, search for one
if test x$enable_cuda = xyes && test x$cuda_path = x
then
    cuda_path=$(find_cuda)
    if test x$cuda_path = x ; then
        echo Cannot locate a cuda directory
        echo GPU will be disabled
        enable_cuda=no
    else
        echo Found cuda at $cuda_path
    fi
fi

if test $enable_cuda = yes && test x$gdk_include_path = x
then
    gdk_include_path=$(find_gdk_include)
    if test x$gdk_include_path = x ; then
        echo Cannot locate a GDK include directory
        echo GPU will be disabled
        enable_cuda=no
    else
        echo Found GDK include at $gdk_include_path
    fi
fi

if test $enable_cuda = yes && test x$gdk_nvml_lib_path = x
then
    gdk_nvml_lib_path=$(find_gdk_nvml_lib)
    if test x$gdk_nvml_lib_path = x ; then
        echo Cannot locate a GDK NVML library directory
        echo GPU will be disabled
        enable_cuda=no
    else
        echo Found GDK NVML library at $gdk_nvml_lib_path
    fi
fi

if test $enable_cuda = yes && test x$cub_path = x
then
    cub_path=$(find_cub)
    if test x$cub_path = x ; then
        echo Cannot locate NVIDIA CUB directory
        echo GPU will be disabled
        echo NVIDIA CUB can be downloaded from https://github.com/NVlabs/cub/archive/1.4.1.zip, extract the archive to /usr/local
        enable_cuda=no
    else
        echo Found CUB at $cub_path
    fi
fi

if test $enable_cuda = yes && test x$cudnn_path = x
then
    cudnn_path=$(find_cudnn)
    if test x$cudnn_path = x ; then
        echo Cannot locate NVIDIA cuDNN directory
        echo CNTK will use default convolution engine.
    else
        echo Found cuDNN at $cudnn_path
    fi
fi

if test x$opencv_path = x
then
    opencv_path=$(find_opencv)
    if test x$opencv_path = x ; then
        echo Cannot locate OpenCV 3.0.0 directory
        echo ImageReader will NOT be built.
    else
        echo Found OpenCV at $opencv_path
    fi
fi

if test x$libzip_path = x
then
    libzip_path=$(find_libzip)
    if test x$libzip_path = x ; then
        echo Cannot locate libzip files
        echo ImageReader will be built without zip container support.
    else
        echo Found libzip at $libzip_path
    fi
fi

if test x$kaldi_path = x
then
    kaldi_path=$(find_kaldi)
    if test x$kaldi_path = x ; then
        echo Cannot locate Kaldi files
        echo Kaldi2Reader will NOT be built.
    else
        echo Found Kaldi at $kaldi_path
    fi
fi

if test x$boost_path = x
then
    boost_path=$(find_boost)
    if test x$boost_path = x
    then
        echo Cannot locate Boost libraries
        echo Unit tests will NOT be built.
    else
        echo Found Boost at $boost_path
    fi
fi

config=$build_top/Config.make
echo Generating $config
echo "#Configuration file for cntk" > $config
echo BUILDTYPE=$buildtype >> $config
echo MATHLIB=$mathlib >> $config
case $mathlib in
    acml)
        echo ACML_PATH=$acml_path >> $config
        ;;
    mkl)
        echo MKL_PATH=$mkl_path >> $config
        echo MKL_THREADING=$mkl_threading >> $config
        echo CNTK_CUSTOM_MKL_VERSION=$cntk_custom_mkl_version >> $config
        ;;
    openblas)
        echo OPENBLAS_PATH=$openblas_path >> $config
        ;;
esac
if test $enable_cuda = yes ; then
    echo CUDA_PATH=$cuda_path >> $config
    echo GDK_INCLUDE_PATH=$gdk_include_path >> $config
    echo GDK_NVML_LIB_PATH=$gdk_nvml_lib_path >> $config
    echo CUB_PATH=$cub_path >> $config
    echo CUDNN_PATH=$cudnn_path >> $config
fi
if test x$kaldi_path != x ; then
    echo KALDI_PATH=$kaldi_path >> $config
fi
if test x$opencv_path != x ; then
    echo OPENCV_PATH=$opencv_path >> $config
fi
if test x$libzip_path != x ; then
    echo LIBZIP_PATH=$libzip_path >> $config
fi
if test $enable_1bitsgd = yes ; then
    echo CNTK_ENABLE_1BitSGD=true >> $config
fi
if test $enable_code_coverage = yes ; then
    echo CNTK_CODE_COVERAGE=true >> $config
fi
if test x$boost_path != x; then
    echo BOOST_PATH=$boost_path >> $config
fi

# If we are not in the configure directory, generate a trampoline Makefile
makefile=$build_top/Makefile
if test $(is_hardlinked "$configure" "$build_top/configure") = no
then
    echo Generating $makefile
    realconf=`readlink -f $configure`
    dir=`dirname $realconf`
    echo "#Generate Makefile" > $makefile
    echo dir=$dir >> $makefile
    echo BUILD_TOP=$build_top >> $makefile
    echo >> $makefile
    echo all clean : >> $makefile
    printf '\t$(MAKE) -C $(dir) BUILD_TOP=$(BUILD_TOP) $@\n' >> $makefile
fi
echo run
echo '>make -j all'
echo to build<|MERGE_RESOLUTION|>--- conflicted
+++ resolved
@@ -43,12 +43,6 @@
 buildtype=
 default_buildtype=release
 
-<<<<<<< HEAD
-have_gdk=no
-gdk_path=
-gdk_check=include/nvidia/gdk/nvml.h
-gdk_check_alternate=include/nvml.h
-=======
 have_gdk_include=no
 gdk_include_path=
 gdk_include_check=nvml.h
@@ -56,7 +50,6 @@
 have_gdk_nvml_lib=no
 gdk_nvml_lib_path=
 gdk_nvml_lib_check=libnvidia-ml.so
->>>>>>> c81eb6fd
 
 have_cub=no
 cub_path=
@@ -400,11 +393,7 @@
                     exit 1
                 fi
             else
-<<<<<<< HEAD
-                if test $(check_dir $optarg $gdk_check) = yes || test $(check_dir $optarg $gdk_check_alternate) = yes
-=======
                 if test $(check_dir $optarg $gdk_nvml_lib_check) = yes
->>>>>>> c81eb6fd
                 then
                     gdk_nvml_lib_path=$optarg
                 else
