CPU info:
    CPU Model Name: Intel(R) Xeon(R) CPU E5-2630 v2 @ 2.60GHz
    Hardware threads: 24
    Total Memory: 264172964 kB
-------------------------------------------------------------------
=== Running /home/philly/jenkins/workspace/CNTK-Test-Linux-W1/build/gpu/release/bin/cntk configFile=/home/philly/jenkins/workspace/CNTK-Test-Linux-W1/Tests/EndToEndTests/Speech/DNN/DiscriminativePreTraining/cntk_dpt.cntk currentDirectory=/home/philly/jenkins/workspace/CNTK-Test-Linux-W1/Tests/EndToEndTests/Speech/Data RunDir=/tmp/cntk-test-20160816095713.701165/Speech/DNN_DiscriminativePreTraining@release_gpu DataDir=/home/philly/jenkins/workspace/CNTK-Test-Linux-W1/Tests/EndToEndTests/Speech/Data ConfigDir=/home/philly/jenkins/workspace/CNTK-Test-Linux-W1/Tests/EndToEndTests/Speech/DNN/DiscriminativePreTraining OutputDir=/tmp/cntk-test-20160816095713.701165/Speech/DNN_DiscriminativePreTraining@release_gpu DeviceId=0 timestamping=true
-------------------------------------------------------------------
Build info: 

		Built time: Aug 16 2016 09:41:56
		Last modified date: Fri Aug 12 07:32:43 2016
		Build type: release
		Build target: GPU
		With 1bit-SGD: no
		Math lib: mkl
		CUDA_PATH: /usr/local/cuda-7.5
		CUB_PATH: /usr/local/cub-1.4.1
		CUDNN_PATH: /usr/local/cudnn-4.0
		Build Branch: HEAD
		Build SHA1: 026b1e772b963461e189f8f00aa7ed6951298f84
		Built by philly on f67b30a647de
		Build Path: /home/philly/jenkins/workspace/CNTK-Build-Linux
-------------------------------------------------------------------
Changed current directory to /home/philly/jenkins/workspace/CNTK-Test-Linux-W1/Tests/EndToEndTests/Speech/Data
08/16/2016 09:57:15: -------------------------------------------------------------------
08/16/2016 09:57:15: Build info: 

08/16/2016 09:57:15: 		Built time: Aug 16 2016 09:41:56
08/16/2016 09:57:15: 		Last modified date: Fri Aug 12 07:32:43 2016
08/16/2016 09:57:15: 		Build type: release
08/16/2016 09:57:15: 		Build target: GPU
08/16/2016 09:57:15: 		With 1bit-SGD: no
08/16/2016 09:57:15: 		Math lib: mkl
08/16/2016 09:57:15: 		CUDA_PATH: /usr/local/cuda-7.5
08/16/2016 09:57:15: 		CUB_PATH: /usr/local/cub-1.4.1
08/16/2016 09:57:15: 		CUDNN_PATH: /usr/local/cudnn-4.0
08/16/2016 09:57:15: 		Build Branch: HEAD
08/16/2016 09:57:15: 		Build SHA1: 026b1e772b963461e189f8f00aa7ed6951298f84
08/16/2016 09:57:15: 		Built by philly on f67b30a647de
08/16/2016 09:57:15: 		Build Path: /home/philly/jenkins/workspace/CNTK-Build-Linux
08/16/2016 09:57:15: -------------------------------------------------------------------
08/16/2016 09:57:16: -------------------------------------------------------------------
08/16/2016 09:57:16: GPU info:

08/16/2016 09:57:16: 		Device[0]: cores = 2880; computeCapability = 3.5; type = "GeForce GTX 780 Ti"; memory = 3071 MB
08/16/2016 09:57:16: 		Device[1]: cores = 2880; computeCapability = 3.5; type = "GeForce GTX 780 Ti"; memory = 3071 MB
08/16/2016 09:57:16: 		Device[2]: cores = 2880; computeCapability = 3.5; type = "GeForce GTX 780 Ti"; memory = 3071 MB
08/16/2016 09:57:16: 		Device[3]: cores = 2880; computeCapability = 3.5; type = "GeForce GTX 780 Ti"; memory = 3071 MB
08/16/2016 09:57:16: -------------------------------------------------------------------

08/16/2016 09:57:16: Running on localhost at 2016/08/16 09:57:16
08/16/2016 09:57:16: Command line: 
/home/philly/jenkins/workspace/CNTK-Test-Linux-W1/build/gpu/release/bin/cntk  configFile=/home/philly/jenkins/workspace/CNTK-Test-Linux-W1/Tests/EndToEndTests/Speech/DNN/DiscriminativePreTraining/cntk_dpt.cntk  currentDirectory=/home/philly/jenkins/workspace/CNTK-Test-Linux-W1/Tests/EndToEndTests/Speech/Data  RunDir=/tmp/cntk-test-20160816095713.701165/Speech/DNN_DiscriminativePreTraining@release_gpu  DataDir=/home/philly/jenkins/workspace/CNTK-Test-Linux-W1/Tests/EndToEndTests/Speech/Data  ConfigDir=/home/philly/jenkins/workspace/CNTK-Test-Linux-W1/Tests/EndToEndTests/Speech/DNN/DiscriminativePreTraining  OutputDir=/tmp/cntk-test-20160816095713.701165/Speech/DNN_DiscriminativePreTraining@release_gpu  DeviceId=0  timestamping=true



08/16/2016 09:57:16: >>>>>>>>>>>>>>>>>>>> RAW CONFIG (VARIABLES NOT RESOLVED) >>>>>>>>>>>>>>>>>>>>
08/16/2016 09:57:16: precision = "float"
deviceId = $DeviceId$
command = dptPre1:addLayer2:dptPre2:addLayer3:speechTrain
ndlMacros = "$ConfigDir$/macros.txt"
globalMeanPath   = "GlobalStats/mean.363"
globalInvStdPath = "GlobalStats/var.363"
globalPriorPath  = "GlobalStats/prior.132"
traceLevel = 1
SGD = [
    epochSize = 81920
    minibatchSize = 256
    learningRatesPerMB = 0.8
    numMBsToShowResult = 10
    momentumPerMB = 0.9
    dropoutRate = 0.0
    maxEpochs = 2
]
dptPre1 = [
    action = "train"
    modelPath = "$RunDir$/models/Pre1/cntkSpeech"
    NDLNetworkBuilder = [
        networkDescription = "$ConfigDir$/dnn_1layer.txt"
    ]
]
addLayer2 = [    
    action = "edit"
    currLayer = 1
    newLayer = 2
    currModel = "$RunDir$/models/Pre1/cntkSpeech"
    newModel  = "$RunDir$/models/Pre2/cntkSpeech.0"
    editPath  = "$ConfigDir$/add_layer.mel"
]
dptPre2 = [
    action = "train"
    modelPath = "$RunDir$/models/Pre2/cntkSpeech"
    NDLNetworkBuilder = [
        networkDescription = "$ConfigDir$/dnn_1layer.txt"
    ]
]
addLayer3 = [    
    action = "edit"
    currLayer = 2
    newLayer = 3
    currModel = "$RunDir$/models/Pre2/cntkSpeech"
    newModel  = "$RunDir$/models/cntkSpeech.0"
    editPath  = "$ConfigDir$/add_layer.mel"
]
speechTrain = [
    action = "train"
    modelPath = "$RunDir$/models/cntkSpeech"
    deviceId = $DeviceId$
    traceLevel = 1
    NDLNetworkBuilder = [
        networkDescription = "$ConfigDir$/dnn.txt"
    ]
    SGD = [
        epochSize = 81920
        minibatchSize = 256:512
        learningRatesPerMB = 0.8:1.6
        numMBsToShowResult = 10
        momentumPerSample = 0.999589
        dropoutRate = 0.0
        maxEpochs = 4
        gradUpdateType = "none"
        normWithAveMultiplier = true
        clippingThresholdPerSample = 1#INF
    ]
]
reader = [
    readerType = "HTKMLFReader"
    readMethod = "blockRandomize"
    miniBatchMode = "partial"
    randomize = "auto"
    verbosity = 0
    useMersenneTwisterRand=true
    features = [
        dim = 363
        type = "real"
        scpFile = "$DataDir$/glob_0000.scp"
    ]
    labels = [
        mlfFile = "$DataDir$/glob_0000.mlf"
        labelMappingFile = "$DataDir$/state.list"
        labelDim = 132
        labelType = "category"
    ]
]
currentDirectory=/home/philly/jenkins/workspace/CNTK-Test-Linux-W1/Tests/EndToEndTests/Speech/Data
RunDir=/tmp/cntk-test-20160816095713.701165/Speech/DNN_DiscriminativePreTraining@release_gpu
DataDir=/home/philly/jenkins/workspace/CNTK-Test-Linux-W1/Tests/EndToEndTests/Speech/Data
ConfigDir=/home/philly/jenkins/workspace/CNTK-Test-Linux-W1/Tests/EndToEndTests/Speech/DNN/DiscriminativePreTraining
OutputDir=/tmp/cntk-test-20160816095713.701165/Speech/DNN_DiscriminativePreTraining@release_gpu
DeviceId=0
timestamping=true

08/16/2016 09:57:16: <<<<<<<<<<<<<<<<<<<< RAW CONFIG (VARIABLES NOT RESOLVED)  <<<<<<<<<<<<<<<<<<<<

08/16/2016 09:57:16: >>>>>>>>>>>>>>>>>>>> RAW CONFIG WITH ALL VARIABLES RESOLVED >>>>>>>>>>>>>>>>>>>>
08/16/2016 09:57:16: precision = "float"
deviceId = 0
command = dptPre1:addLayer2:dptPre2:addLayer3:speechTrain
ndlMacros = "/home/philly/jenkins/workspace/CNTK-Test-Linux-W1/Tests/EndToEndTests/Speech/DNN/DiscriminativePreTraining/macros.txt"
globalMeanPath   = "GlobalStats/mean.363"
globalInvStdPath = "GlobalStats/var.363"
globalPriorPath  = "GlobalStats/prior.132"
traceLevel = 1
SGD = [
    epochSize = 81920
    minibatchSize = 256
    learningRatesPerMB = 0.8
    numMBsToShowResult = 10
    momentumPerMB = 0.9
    dropoutRate = 0.0
    maxEpochs = 2
]
dptPre1 = [
    action = "train"
    modelPath = "/tmp/cntk-test-20160816095713.701165/Speech/DNN_DiscriminativePreTraining@release_gpu/models/Pre1/cntkSpeech"
    NDLNetworkBuilder = [
        networkDescription = "/home/philly/jenkins/workspace/CNTK-Test-Linux-W1/Tests/EndToEndTests/Speech/DNN/DiscriminativePreTraining/dnn_1layer.txt"
    ]
]
addLayer2 = [    
    action = "edit"
    currLayer = 1
    newLayer = 2
    currModel = "/tmp/cntk-test-20160816095713.701165/Speech/DNN_DiscriminativePreTraining@release_gpu/models/Pre1/cntkSpeech"
    newModel  = "/tmp/cntk-test-20160816095713.701165/Speech/DNN_DiscriminativePreTraining@release_gpu/models/Pre2/cntkSpeech.0"
    editPath  = "/home/philly/jenkins/workspace/CNTK-Test-Linux-W1/Tests/EndToEndTests/Speech/DNN/DiscriminativePreTraining/add_layer.mel"
]
dptPre2 = [
    action = "train"
    modelPath = "/tmp/cntk-test-20160816095713.701165/Speech/DNN_DiscriminativePreTraining@release_gpu/models/Pre2/cntkSpeech"
    NDLNetworkBuilder = [
        networkDescription = "/home/philly/jenkins/workspace/CNTK-Test-Linux-W1/Tests/EndToEndTests/Speech/DNN/DiscriminativePreTraining/dnn_1layer.txt"
    ]
]
addLayer3 = [    
    action = "edit"
    currLayer = 2
    newLayer = 3
    currModel = "/tmp/cntk-test-20160816095713.701165/Speech/DNN_DiscriminativePreTraining@release_gpu/models/Pre2/cntkSpeech"
    newModel  = "/tmp/cntk-test-20160816095713.701165/Speech/DNN_DiscriminativePreTraining@release_gpu/models/cntkSpeech.0"
    editPath  = "/home/philly/jenkins/workspace/CNTK-Test-Linux-W1/Tests/EndToEndTests/Speech/DNN/DiscriminativePreTraining/add_layer.mel"
]
speechTrain = [
    action = "train"
    modelPath = "/tmp/cntk-test-20160816095713.701165/Speech/DNN_DiscriminativePreTraining@release_gpu/models/cntkSpeech"
    deviceId = 0
    traceLevel = 1
    NDLNetworkBuilder = [
        networkDescription = "/home/philly/jenkins/workspace/CNTK-Test-Linux-W1/Tests/EndToEndTests/Speech/DNN/DiscriminativePreTraining/dnn.txt"
    ]
    SGD = [
        epochSize = 81920
        minibatchSize = 256:512
        learningRatesPerMB = 0.8:1.6
        numMBsToShowResult = 10
        momentumPerSample = 0.999589
        dropoutRate = 0.0
        maxEpochs = 4
        gradUpdateType = "none"
        normWithAveMultiplier = true
        clippingThresholdPerSample = 1#INF
    ]
]
reader = [
    readerType = "HTKMLFReader"
    readMethod = "blockRandomize"
    miniBatchMode = "partial"
    randomize = "auto"
    verbosity = 0
    useMersenneTwisterRand=true
    features = [
        dim = 363
        type = "real"
        scpFile = "/home/philly/jenkins/workspace/CNTK-Test-Linux-W1/Tests/EndToEndTests/Speech/Data/glob_0000.scp"
    ]
    labels = [
        mlfFile = "/home/philly/jenkins/workspace/CNTK-Test-Linux-W1/Tests/EndToEndTests/Speech/Data/glob_0000.mlf"
        labelMappingFile = "/home/philly/jenkins/workspace/CNTK-Test-Linux-W1/Tests/EndToEndTests/Speech/Data/state.list"
        labelDim = 132
        labelType = "category"
    ]
]
currentDirectory=/home/philly/jenkins/workspace/CNTK-Test-Linux-W1/Tests/EndToEndTests/Speech/Data
RunDir=/tmp/cntk-test-20160816095713.701165/Speech/DNN_DiscriminativePreTraining@release_gpu
DataDir=/home/philly/jenkins/workspace/CNTK-Test-Linux-W1/Tests/EndToEndTests/Speech/Data
ConfigDir=/home/philly/jenkins/workspace/CNTK-Test-Linux-W1/Tests/EndToEndTests/Speech/DNN/DiscriminativePreTraining
OutputDir=/tmp/cntk-test-20160816095713.701165/Speech/DNN_DiscriminativePreTraining@release_gpu
DeviceId=0
timestamping=true

08/16/2016 09:57:16: <<<<<<<<<<<<<<<<<<<< RAW CONFIG WITH ALL VARIABLES RESOLVED <<<<<<<<<<<<<<<<<<<<

08/16/2016 09:57:16: >>>>>>>>>>>>>>>>>>>> PROCESSED CONFIG WITH ALL VARIABLES RESOLVED >>>>>>>>>>>>>>>>>>>>
configparameters: cntk_dpt.cntk:addLayer2=[    
    action = "edit"
    currLayer = 1
    newLayer = 2
    currModel = "/tmp/cntk-test-20160816095713.701165/Speech/DNN_DiscriminativePreTraining@release_gpu/models/Pre1/cntkSpeech"
    newModel  = "/tmp/cntk-test-20160816095713.701165/Speech/DNN_DiscriminativePreTraining@release_gpu/models/Pre2/cntkSpeech.0"
    editPath  = "/home/philly/jenkins/workspace/CNTK-Test-Linux-W1/Tests/EndToEndTests/Speech/DNN/DiscriminativePreTraining/add_layer.mel"
]

configparameters: cntk_dpt.cntk:addLayer3=[    
    action = "edit"
    currLayer = 2
    newLayer = 3
    currModel = "/tmp/cntk-test-20160816095713.701165/Speech/DNN_DiscriminativePreTraining@release_gpu/models/Pre2/cntkSpeech"
    newModel  = "/tmp/cntk-test-20160816095713.701165/Speech/DNN_DiscriminativePreTraining@release_gpu/models/cntkSpeech.0"
    editPath  = "/home/philly/jenkins/workspace/CNTK-Test-Linux-W1/Tests/EndToEndTests/Speech/DNN/DiscriminativePreTraining/add_layer.mel"
]

configparameters: cntk_dpt.cntk:command=dptPre1:addLayer2:dptPre2:addLayer3:speechTrain
configparameters: cntk_dpt.cntk:ConfigDir=/home/philly/jenkins/workspace/CNTK-Test-Linux-W1/Tests/EndToEndTests/Speech/DNN/DiscriminativePreTraining
configparameters: cntk_dpt.cntk:currentDirectory=/home/philly/jenkins/workspace/CNTK-Test-Linux-W1/Tests/EndToEndTests/Speech/Data
configparameters: cntk_dpt.cntk:DataDir=/home/philly/jenkins/workspace/CNTK-Test-Linux-W1/Tests/EndToEndTests/Speech/Data
configparameters: cntk_dpt.cntk:deviceId=0
configparameters: cntk_dpt.cntk:dptPre1=[
    action = "train"
    modelPath = "/tmp/cntk-test-20160816095713.701165/Speech/DNN_DiscriminativePreTraining@release_gpu/models/Pre1/cntkSpeech"
    NDLNetworkBuilder = [
        networkDescription = "/home/philly/jenkins/workspace/CNTK-Test-Linux-W1/Tests/EndToEndTests/Speech/DNN/DiscriminativePreTraining/dnn_1layer.txt"
    ]
]

configparameters: cntk_dpt.cntk:dptPre2=[
    action = "train"
    modelPath = "/tmp/cntk-test-20160816095713.701165/Speech/DNN_DiscriminativePreTraining@release_gpu/models/Pre2/cntkSpeech"
    NDLNetworkBuilder = [
        networkDescription = "/home/philly/jenkins/workspace/CNTK-Test-Linux-W1/Tests/EndToEndTests/Speech/DNN/DiscriminativePreTraining/dnn_1layer.txt"
    ]
]

configparameters: cntk_dpt.cntk:globalInvStdPath=GlobalStats/var.363
configparameters: cntk_dpt.cntk:globalMeanPath=GlobalStats/mean.363
configparameters: cntk_dpt.cntk:globalPriorPath=GlobalStats/prior.132
configparameters: cntk_dpt.cntk:ndlMacros=/home/philly/jenkins/workspace/CNTK-Test-Linux-W1/Tests/EndToEndTests/Speech/DNN/DiscriminativePreTraining/macros.txt
configparameters: cntk_dpt.cntk:OutputDir=/tmp/cntk-test-20160816095713.701165/Speech/DNN_DiscriminativePreTraining@release_gpu
configparameters: cntk_dpt.cntk:precision=float
configparameters: cntk_dpt.cntk:reader=[
    readerType = "HTKMLFReader"
    readMethod = "blockRandomize"
    miniBatchMode = "partial"
    randomize = "auto"
    verbosity = 0
    useMersenneTwisterRand=true
    features = [
        dim = 363
        type = "real"
        scpFile = "/home/philly/jenkins/workspace/CNTK-Test-Linux-W1/Tests/EndToEndTests/Speech/Data/glob_0000.scp"
    ]
    labels = [
        mlfFile = "/home/philly/jenkins/workspace/CNTK-Test-Linux-W1/Tests/EndToEndTests/Speech/Data/glob_0000.mlf"
        labelMappingFile = "/home/philly/jenkins/workspace/CNTK-Test-Linux-W1/Tests/EndToEndTests/Speech/Data/state.list"
        labelDim = 132
        labelType = "category"
    ]
]

configparameters: cntk_dpt.cntk:RunDir=/tmp/cntk-test-20160816095713.701165/Speech/DNN_DiscriminativePreTraining@release_gpu
configparameters: cntk_dpt.cntk:SGD=[
    epochSize = 81920
    minibatchSize = 256
    learningRatesPerMB = 0.8
    numMBsToShowResult = 10
    momentumPerMB = 0.9
    dropoutRate = 0.0
    maxEpochs = 2
]

configparameters: cntk_dpt.cntk:speechTrain=[
    action = "train"
    modelPath = "/tmp/cntk-test-20160816095713.701165/Speech/DNN_DiscriminativePreTraining@release_gpu/models/cntkSpeech"
    deviceId = 0
    traceLevel = 1
    NDLNetworkBuilder = [
        networkDescription = "/home/philly/jenkins/workspace/CNTK-Test-Linux-W1/Tests/EndToEndTests/Speech/DNN/DiscriminativePreTraining/dnn.txt"
    ]
    SGD = [
        epochSize = 81920
        minibatchSize = 256:512
        learningRatesPerMB = 0.8:1.6
        numMBsToShowResult = 10
        momentumPerSample = 0.999589
        dropoutRate = 0.0
        maxEpochs = 4
        gradUpdateType = "none"
        normWithAveMultiplier = true
        clippingThresholdPerSample = 1#INF
    ]
]

configparameters: cntk_dpt.cntk:timestamping=true
configparameters: cntk_dpt.cntk:traceLevel=1
08/16/2016 09:57:16: <<<<<<<<<<<<<<<<<<<< PROCESSED CONFIG WITH ALL VARIABLES RESOLVED <<<<<<<<<<<<<<<<<<<<
08/16/2016 09:57:16: Commands: dptPre1 addLayer2 dptPre2 addLayer3 speechTrain
08/16/2016 09:57:16: Precision = "float"
08/16/2016 09:57:16: CNTKModelPath: /tmp/cntk-test-20160816095713.701165/Speech/DNN_DiscriminativePreTraining@release_gpu/models/Pre1/cntkSpeech
08/16/2016 09:57:16: CNTKCommandTrainInfo: dptPre1 : 2
08/16/2016 09:57:16: CNTKModelPath: /tmp/cntk-test-20160816095713.701165/Speech/DNN_DiscriminativePreTraining@release_gpu/models/Pre2/cntkSpeech
08/16/2016 09:57:16: CNTKCommandTrainInfo: dptPre2 : 2
08/16/2016 09:57:16: CNTKModelPath: /tmp/cntk-test-20160816095713.701165/Speech/DNN_DiscriminativePreTraining@release_gpu/models/cntkSpeech
08/16/2016 09:57:16: CNTKCommandTrainInfo: speechTrain : 4
08/16/2016 09:57:16: CNTKCommandTrainInfo: CNTKNoMoreCommands_Total : 8

08/16/2016 09:57:16: ##############################################################################
08/16/2016 09:57:16: #                                                                            #
08/16/2016 09:57:16: # Action "train"                                                             #
08/16/2016 09:57:16: #                                                                            #
08/16/2016 09:57:16: ##############################################################################

08/16/2016 09:57:16: CNTKCommandTrainBegin: dptPre1
NDLBuilder Using GPU 0
reading script file /home/philly/jenkins/workspace/CNTK-Test-Linux-W1/Tests/EndToEndTests/Speech/Data/glob_0000.scp ... 948 entries
total 132 state names in state list /home/philly/jenkins/workspace/CNTK-Test-Linux-W1/Tests/EndToEndTests/Speech/Data/state.list
htkmlfreader: reading MLF file /home/philly/jenkins/workspace/CNTK-Test-Linux-W1/Tests/EndToEndTests/Speech/Data/glob_0000.mlf ... total 948 entries
...............................................................................................feature set 0: 252734 frames in 948 out of 948 utterances
label set 0: 129 classes
minibatchutterancesource: 948 utterances grouped into 3 chunks, av. chunk size: 316.0 utterances, 84244.7 frames

08/16/2016 09:57:16: Creating virgin network.
Node 'globalMean' (LearnableParameter operation): Initializing Parameter[363 x 1] <- 0.000000.
Node 'globalInvStd' (LearnableParameter operation): Initializing Parameter[363 x 1] <- 0.000000.
Node 'globalPrior' (LearnableParameter operation): Initializing Parameter[132 x 1] <- 0.000000.
Node 'HL1.W' (LearnableParameter operation): Initializing Parameter[512 x 363] <- 0.000000.
Node 'HL1.b' (LearnableParameter operation): Initializing Parameter[512 x 1] <- 0.000000.
Node 'OL.W' (LearnableParameter operation): Initializing Parameter[132 x 512] <- 0.000000.
Node 'OL.b' (LearnableParameter operation): Initializing Parameter[132 x 1] <- 0.000000.
Node 'HL1.W' (LearnableParameter operation): Initializing Parameter[512 x 363] <- uniform(seed=1, range=0.050000*1.000000, onCPU=false).
SetUniformRandomValue (GPU): creating curand object with seed 1, sizeof(ElemType)==4
Node 'HL1.b' (LearnableParameter operation): Initializing Parameter[512 x 1] <- uniform(seed=2, range=0.050000*1.000000, onCPU=false).
Node 'OL.W' (LearnableParameter operation): Initializing Parameter[132 x 512] <- uniform(seed=3, range=0.050000*1.000000, onCPU=false).
Node 'OL.b' (LearnableParameter operation): Initializing Parameter[132 x 1] <- uniform(seed=4, range=0.050000*1.000000, onCPU=false).

Post-processing network...

3 roots:
	ce = CrossEntropyWithSoftmax()
	err = ClassificationError()
	scaledLogLikelihood = Minus()

Validating network. 19 nodes to process in pass 1.

Validating --> labels = InputValue() :  -> [132 x *]
Validating --> OL.W = LearnableParameter() :  -> [132 x 512]
Validating --> HL1.W = LearnableParameter() :  -> [512 x 363]
Validating --> features = InputValue() :  -> [363 x *]
Validating --> globalMean = LearnableParameter() :  -> [363 x 1]
Validating --> globalInvStd = LearnableParameter() :  -> [363 x 1]
Validating --> featNorm = PerDimMeanVarNormalization (features, globalMean, globalInvStd) : [363 x *], [363 x 1], [363 x 1] -> [363 x *]
Validating --> HL1.t = Times (HL1.W, featNorm) : [512 x 363], [363 x *] -> [512 x *]
Validating --> HL1.b = LearnableParameter() :  -> [512 x 1]
Validating --> HL1.z = Plus (HL1.t, HL1.b) : [512 x *], [512 x 1] -> [512 x 1 x *]
Validating --> HL1.y = Sigmoid (HL1.z) : [512 x 1 x *] -> [512 x 1 x *]
Validating --> OL.t = Times (OL.W, HL1.y) : [132 x 512], [512 x 1 x *] -> [132 x 1 x *]
Validating --> OL.b = LearnableParameter() :  -> [132 x 1]
Validating --> OL.z = Plus (OL.t, OL.b) : [132 x 1 x *], [132 x 1] -> [132 x 1 x *]
Validating --> ce = CrossEntropyWithSoftmax (labels, OL.z) : [132 x *], [132 x 1 x *] -> [1]
Validating --> err = ClassificationError (labels, OL.z) : [132 x *], [132 x 1 x *] -> [1]
Validating --> globalPrior = LearnableParameter() :  -> [132 x 1]
Validating --> logPrior = Log (globalPrior) : [132 x 1] -> [132 x 1]
Validating --> scaledLogLikelihood = Minus (OL.z, logPrior) : [132 x 1 x *], [132 x 1] -> [132 x 1 x *]

Validating network. 10 nodes to process in pass 2.


Validating network, final pass.



10 out of 19 nodes do not share the minibatch layout with the input data.

Post-processing network complete.

08/16/2016 09:57:16: Created model with 19 nodes on GPU 0.

08/16/2016 09:57:16: Training criterion node(s):
08/16/2016 09:57:16: 	ce = CrossEntropyWithSoftmax

<<<<<<< HEAD
05/03/2016 18:15:19: 	err = ClassificationError
=======
08/16/2016 09:57:16: Evaluation criterion node(s):
08/16/2016 09:57:16: 	err = ErrorPrediction
>>>>>>> 8493f118


Allocating matrices for forward and/or backward propagation.

Memory Sharing: Out of 29 matrices, 11 are shared as 5, and 18 are not shared.

	{ HL1.W : [512 x 363] (gradient)
	  HL1.z : [512 x 1 x *] }
	{ HL1.t : [512 x *] (gradient)
	  HL1.y : [512 x 1 x *] }
	{ HL1.z : [512 x 1 x *] (gradient)
	  OL.t : [132 x 1 x *] }
	{ OL.W : [132 x 512] (gradient)
	  OL.z : [132 x 1 x *] }
	{ HL1.b : [512 x 1] (gradient)
	  HL1.y : [512 x 1 x *] (gradient)
	  OL.z : [132 x 1 x *] (gradient) }


08/16/2016 09:57:16: Training 254084 parameters in 4 out of 4 parameter tensors and 10 nodes with gradient:

08/16/2016 09:57:16: 	Node 'HL1.W' (LearnableParameter operation) : [512 x 363]
08/16/2016 09:57:16: 	Node 'HL1.b' (LearnableParameter operation) : [512 x 1]
08/16/2016 09:57:16: 	Node 'OL.W' (LearnableParameter operation) : [132 x 512]
08/16/2016 09:57:16: 	Node 'OL.b' (LearnableParameter operation) : [132 x 1]

08/16/2016 09:57:16: No PreCompute nodes found, or all already computed. Skipping pre-computation step.

08/16/2016 09:57:16: Starting Epoch 1: learning rate per sample = 0.003125  effective momentum = 0.900000  momentum as time constant = 2429.8 samples
minibatchiterator: epoch 0: frames [0..81920] (first utterance at frame 0), data subset 0 of 1, with 1 datapasses
requiredata: determined feature kind as 33-dimensional 'USER' with frame shift 10.0 ms

08/16/2016 09:57:16: Starting minibatch loop.
08/16/2016 09:57:16:  Epoch[ 1 of 2]-Minibatch[   1-  10, 3.12%]: ce = 3.77545433 * 2560; err = 0.83984375 * 2560; time = 0.1196s; samplesPerSecond = 21402.2
08/16/2016 09:57:16:  Epoch[ 1 of 2]-Minibatch[  11-  20, 6.25%]: ce = 2.92129173 * 2560; err = 0.69921875 * 2560; time = 0.0086s; samplesPerSecond = 297225.1
08/16/2016 09:57:17:  Epoch[ 1 of 2]-Minibatch[  21-  30, 9.38%]: ce = 2.54243622 * 2560; err = 0.64882812 * 2560; time = 0.0086s; samplesPerSecond = 298786.2
08/16/2016 09:57:17:  Epoch[ 1 of 2]-Minibatch[  31-  40, 12.50%]: ce = 2.20117416 * 2560; err = 0.60156250 * 2560; time = 0.0086s; samplesPerSecond = 297847.6
08/16/2016 09:57:17:  Epoch[ 1 of 2]-Minibatch[  41-  50, 15.62%]: ce = 1.98474121 * 2560; err = 0.55273438 * 2560; time = 0.0086s; samplesPerSecond = 298925.7
08/16/2016 09:57:17:  Epoch[ 1 of 2]-Minibatch[  51-  60, 18.75%]: ce = 1.87129364 * 2560; err = 0.51562500 * 2560; time = 0.0086s; samplesPerSecond = 299240.2
08/16/2016 09:57:17:  Epoch[ 1 of 2]-Minibatch[  61-  70, 21.88%]: ce = 1.83400879 * 2560; err = 0.52812500 * 2560; time = 0.0086s; samplesPerSecond = 298855.9
08/16/2016 09:57:17:  Epoch[ 1 of 2]-Minibatch[  71-  80, 25.00%]: ce = 1.71646271 * 2560; err = 0.49335937 * 2560; time = 0.0086s; samplesPerSecond = 299135.3
08/16/2016 09:57:17:  Epoch[ 1 of 2]-Minibatch[  81-  90, 28.12%]: ce = 1.66541901 * 2560; err = 0.46328125 * 2560; time = 0.0086s; samplesPerSecond = 297639.8
08/16/2016 09:57:17:  Epoch[ 1 of 2]-Minibatch[  91- 100, 31.25%]: ce = 1.57725983 * 2560; err = 0.46054688 * 2560; time = 0.0085s; samplesPerSecond = 299660.5
08/16/2016 09:57:17:  Epoch[ 1 of 2]-Minibatch[ 101- 110, 34.38%]: ce = 1.61621094 * 2560; err = 0.45390625 * 2560; time = 0.0085s; samplesPerSecond = 300610.6
08/16/2016 09:57:17:  Epoch[ 1 of 2]-Minibatch[ 111- 120, 37.50%]: ce = 1.56063995 * 2560; err = 0.44140625 * 2560; time = 0.0085s; samplesPerSecond = 300011.7
08/16/2016 09:57:17:  Epoch[ 1 of 2]-Minibatch[ 121- 130, 40.62%]: ce = 1.52853241 * 2560; err = 0.44492188 * 2560; time = 0.0085s; samplesPerSecond = 301637.8
08/16/2016 09:57:17:  Epoch[ 1 of 2]-Minibatch[ 131- 140, 43.75%]: ce = 1.53460999 * 2560; err = 0.46210937 * 2560; time = 0.0086s; samplesPerSecond = 299345.2
08/16/2016 09:57:17:  Epoch[ 1 of 2]-Minibatch[ 141- 150, 46.88%]: ce = 1.46377869 * 2560; err = 0.44140625 * 2560; time = 0.0085s; samplesPerSecond = 300681.2
08/16/2016 09:57:17:  Epoch[ 1 of 2]-Minibatch[ 151- 160, 50.00%]: ce = 1.43344116 * 2560; err = 0.42617187 * 2560; time = 0.0085s; samplesPerSecond = 300787.2
08/16/2016 09:57:17:  Epoch[ 1 of 2]-Minibatch[ 161- 170, 53.12%]: ce = 1.43216858 * 2560; err = 0.42148438 * 2560; time = 0.0085s; samplesPerSecond = 300328.5
08/16/2016 09:57:17:  Epoch[ 1 of 2]-Minibatch[ 171- 180, 56.25%]: ce = 1.37991028 * 2560; err = 0.41250000 * 2560; time = 0.0085s; samplesPerSecond = 300082.1
08/16/2016 09:57:17:  Epoch[ 1 of 2]-Minibatch[ 181- 190, 59.38%]: ce = 1.35844727 * 2560; err = 0.40039062 * 2560; time = 0.0085s; samplesPerSecond = 300645.9
08/16/2016 09:57:17:  Epoch[ 1 of 2]-Minibatch[ 191- 200, 62.50%]: ce = 1.44847107 * 2560; err = 0.42656250 * 2560; time = 0.0086s; samplesPerSecond = 298472.7
08/16/2016 09:57:17:  Epoch[ 1 of 2]-Minibatch[ 201- 210, 65.62%]: ce = 1.43933411 * 2560; err = 0.42539063 * 2560; time = 0.0085s; samplesPerSecond = 301070.2
08/16/2016 09:57:17:  Epoch[ 1 of 2]-Minibatch[ 211- 220, 68.75%]: ce = 1.41740417 * 2560; err = 0.42539063 * 2560; time = 0.0085s; samplesPerSecond = 300187.6
08/16/2016 09:57:17:  Epoch[ 1 of 2]-Minibatch[ 221- 230, 71.88%]: ce = 1.33209229 * 2560; err = 0.40468750 * 2560; time = 0.0085s; samplesPerSecond = 299555.3
08/16/2016 09:57:17:  Epoch[ 1 of 2]-Minibatch[ 231- 240, 75.00%]: ce = 1.36106567 * 2560; err = 0.40429688 * 2560; time = 0.0085s; samplesPerSecond = 299485.3
08/16/2016 09:57:17:  Epoch[ 1 of 2]-Minibatch[ 241- 250, 78.12%]: ce = 1.30946045 * 2560; err = 0.39804688 * 2560; time = 0.0086s; samplesPerSecond = 298298.8
08/16/2016 09:57:17:  Epoch[ 1 of 2]-Minibatch[ 251- 260, 81.25%]: ce = 1.25348206 * 2560; err = 0.37031250 * 2560; time = 0.0086s; samplesPerSecond = 299240.2
08/16/2016 09:57:17:  Epoch[ 1 of 2]-Minibatch[ 261- 270, 84.38%]: ce = 1.30354004 * 2560; err = 0.39687500 * 2560; time = 0.0085s; samplesPerSecond = 300999.4
08/16/2016 09:57:17:  Epoch[ 1 of 2]-Minibatch[ 271- 280, 87.50%]: ce = 1.36096191 * 2560; err = 0.40937500 * 2560; time = 0.0085s; samplesPerSecond = 299941.4
08/16/2016 09:57:17:  Epoch[ 1 of 2]-Minibatch[ 281- 290, 90.62%]: ce = 1.29523315 * 2560; err = 0.39375000 * 2560; time = 0.0092s; samplesPerSecond = 277086.3
08/16/2016 09:57:17:  Epoch[ 1 of 2]-Minibatch[ 291- 300, 93.75%]: ce = 1.35650330 * 2560; err = 0.41054687 * 2560; time = 0.0080s; samplesPerSecond = 319560.6
08/16/2016 09:57:17:  Epoch[ 1 of 2]-Minibatch[ 301- 310, 96.88%]: ce = 1.32445068 * 2560; err = 0.39843750 * 2560; time = 0.0079s; samplesPerSecond = 322987.6
08/16/2016 09:57:17:  Epoch[ 1 of 2]-Minibatch[ 311- 320, 100.00%]: ce = 1.26812134 * 2560; err = 0.38203125 * 2560; time = 0.0080s; samplesPerSecond = 320200.1
08/16/2016 09:57:17: Finished Epoch[ 1 of 2]: [Training] ce = 1.65210629 * 81920; err = 0.46728516 * 81920; totalSamplesSeen = 81920; learningRatePerSample = 0.003125; epochTime=0.554957s
08/16/2016 09:57:17: SGD: Saving checkpoint model '/tmp/cntk-test-20160816095713.701165/Speech/DNN_DiscriminativePreTraining@release_gpu/models/Pre1/cntkSpeech.1'

08/16/2016 09:57:17: Starting Epoch 2: learning rate per sample = 0.003125  effective momentum = 0.900000  momentum as time constant = 2429.8 samples
minibatchiterator: epoch 1: frames [81920..163840] (first utterance at frame 81920), data subset 0 of 1, with 1 datapasses

08/16/2016 09:57:17: Starting minibatch loop.
08/16/2016 09:57:17:  Epoch[ 2 of 2]-Minibatch[   1-  10, 3.12%]: ce = 1.24494066 * 2560; err = 0.39062500 * 2560; time = 0.0094s; samplesPerSecond = 273533.5
08/16/2016 09:57:17:  Epoch[ 2 of 2]-Minibatch[  11-  20, 6.25%]: ce = 1.23623838 * 2560; err = 0.36718750 * 2560; time = 0.0081s; samplesPerSecond = 317421.0
08/16/2016 09:57:17:  Epoch[ 2 of 2]-Minibatch[  21-  30, 9.38%]: ce = 1.26030045 * 2560; err = 0.39296875 * 2560; time = 0.0081s; samplesPerSecond = 316753.3
08/16/2016 09:57:17:  Epoch[ 2 of 2]-Minibatch[  31-  40, 12.50%]: ce = 1.26366539 * 2560; err = 0.38320312 * 2560; time = 0.0081s; samplesPerSecond = 317617.9
08/16/2016 09:57:17:  Epoch[ 2 of 2]-Minibatch[  41-  50, 15.62%]: ce = 1.27961769 * 2560; err = 0.36914062 * 2560; time = 0.0080s; samplesPerSecond = 321769.7
08/16/2016 09:57:17:  Epoch[ 2 of 2]-Minibatch[  51-  60, 18.75%]: ce = 1.17966309 * 2560; err = 0.35312500 * 2560; time = 0.0079s; samplesPerSecond = 322012.6
08/16/2016 09:57:17:  Epoch[ 2 of 2]-Minibatch[  61-  70, 21.88%]: ce = 1.19451904 * 2560; err = 0.36640625 * 2560; time = 0.0079s; samplesPerSecond = 324214.8
08/16/2016 09:57:17:  Epoch[ 2 of 2]-Minibatch[  71-  80, 25.00%]: ce = 1.22797241 * 2560; err = 0.37109375 * 2560; time = 0.0079s; samplesPerSecond = 322865.4
08/16/2016 09:57:17:  Epoch[ 2 of 2]-Minibatch[  81-  90, 28.12%]: ce = 1.26700439 * 2560; err = 0.38750000 * 2560; time = 0.0079s; samplesPerSecond = 322987.6
08/16/2016 09:57:17:  Epoch[ 2 of 2]-Minibatch[  91- 100, 31.25%]: ce = 1.24487915 * 2560; err = 0.37109375 * 2560; time = 0.0079s; samplesPerSecond = 323722.8
08/16/2016 09:57:17:  Epoch[ 2 of 2]-Minibatch[ 101- 110, 34.38%]: ce = 1.20520325 * 2560; err = 0.36796875 * 2560; time = 0.0079s; samplesPerSecond = 322662.0
08/16/2016 09:57:17:  Epoch[ 2 of 2]-Minibatch[ 111- 120, 37.50%]: ce = 1.18870239 * 2560; err = 0.36289063 * 2560; time = 0.0079s; samplesPerSecond = 325327.2
08/16/2016 09:57:17:  Epoch[ 2 of 2]-Minibatch[ 121- 130, 40.62%]: ce = 1.16525116 * 2560; err = 0.36367187 * 2560; time = 0.0080s; samplesPerSecond = 320802.0
08/16/2016 09:57:17:  Epoch[ 2 of 2]-Minibatch[ 131- 140, 43.75%]: ce = 1.16569672 * 2560; err = 0.36523438 * 2560; time = 0.0079s; samplesPerSecond = 323354.8
08/16/2016 09:57:17:  Epoch[ 2 of 2]-Minibatch[ 141- 150, 46.88%]: ce = 1.14518127 * 2560; err = 0.34218750 * 2560; time = 0.0088s; samplesPerSecond = 292170.7
08/16/2016 09:57:17:  Epoch[ 2 of 2]-Minibatch[ 151- 160, 50.00%]: ce = 1.11732483 * 2560; err = 0.35195312 * 2560; time = 0.0079s; samplesPerSecond = 322865.4
08/16/2016 09:57:17:  Epoch[ 2 of 2]-Minibatch[ 161- 170, 53.12%]: ce = 1.17393036 * 2560; err = 0.35390625 * 2560; time = 0.0079s; samplesPerSecond = 324790.7
08/16/2016 09:57:17:  Epoch[ 2 of 2]-Minibatch[ 171- 180, 56.25%]: ce = 1.13165283 * 2560; err = 0.35703125 * 2560; time = 0.0079s; samplesPerSecond = 325865.6
08/16/2016 09:57:17:  Epoch[ 2 of 2]-Minibatch[ 181- 190, 59.38%]: ce = 1.14869232 * 2560; err = 0.35312500 * 2560; time = 0.0078s; samplesPerSecond = 326697.3
08/16/2016 09:57:17:  Epoch[ 2 of 2]-Minibatch[ 191- 200, 62.50%]: ce = 1.11426697 * 2560; err = 0.33710937 * 2560; time = 0.0079s; samplesPerSecond = 325244.6
08/16/2016 09:57:17:  Epoch[ 2 of 2]-Minibatch[ 201- 210, 65.62%]: ce = 1.17790833 * 2560; err = 0.35585937 * 2560; time = 0.0078s; samplesPerSecond = 326364.1
08/16/2016 09:57:17:  Epoch[ 2 of 2]-Minibatch[ 211- 220, 68.75%]: ce = 1.15280762 * 2560; err = 0.35625000 * 2560; time = 0.0078s; samplesPerSecond = 326655.6
08/16/2016 09:57:17:  Epoch[ 2 of 2]-Minibatch[ 221- 230, 71.88%]: ce = 1.09865112 * 2560; err = 0.34687500 * 2560; time = 0.0078s; samplesPerSecond = 328036.9
08/16/2016 09:57:17:  Epoch[ 2 of 2]-Minibatch[ 231- 240, 75.00%]: ce = 1.13216553 * 2560; err = 0.35312500 * 2560; time = 0.0079s; samplesPerSecond = 324379.1
08/16/2016 09:57:17:  Epoch[ 2 of 2]-Minibatch[ 241- 250, 78.12%]: ce = 1.09484863 * 2560; err = 0.34101562 * 2560; time = 0.0078s; samplesPerSecond = 326364.1
08/16/2016 09:57:17:  Epoch[ 2 of 2]-Minibatch[ 251- 260, 81.25%]: ce = 1.09128418 * 2560; err = 0.32539062 * 2560; time = 0.0079s; samplesPerSecond = 326073.1
08/16/2016 09:57:17:  Epoch[ 2 of 2]-Minibatch[ 261- 270, 84.38%]: ce = 1.12996826 * 2560; err = 0.35195312 * 2560; time = 0.0078s; samplesPerSecond = 328879.8
08/16/2016 09:57:17:  Epoch[ 2 of 2]-Minibatch[ 271- 280, 87.50%]: ce = 1.13035278 * 2560; err = 0.33945313 * 2560; time = 0.0079s; samplesPerSecond = 322987.6
08/16/2016 09:57:17:  Epoch[ 2 of 2]-Minibatch[ 281- 290, 90.62%]: ce = 1.11663208 * 2560; err = 0.34687500 * 2560; time = 0.0078s; samplesPerSecond = 329048.8
08/16/2016 09:57:17:  Epoch[ 2 of 2]-Minibatch[ 291- 300, 93.75%]: ce = 1.08121948 * 2560; err = 0.33750000 * 2560; time = 0.0078s; samplesPerSecond = 327742.9
08/16/2016 09:57:17:  Epoch[ 2 of 2]-Minibatch[ 301- 310, 96.88%]: ce = 1.08856812 * 2560; err = 0.34531250 * 2560; time = 0.0078s; samplesPerSecond = 328922.0
08/16/2016 09:57:17:  Epoch[ 2 of 2]-Minibatch[ 311- 320, 100.00%]: ce = 1.07200928 * 2560; err = 0.32500000 * 2560; time = 0.0078s; samplesPerSecond = 328795.3
08/16/2016 09:57:17: Finished Epoch[ 2 of 2]: [Training] ce = 1.16628494 * 81920; err = 0.35725098 * 81920; totalSamplesSeen = 163840; learningRatePerSample = 0.003125; epochTime=0.258187s
08/16/2016 09:57:17: SGD: Saving checkpoint model '/tmp/cntk-test-20160816095713.701165/Speech/DNN_DiscriminativePreTraining@release_gpu/models/Pre1/cntkSpeech'
08/16/2016 09:57:17: CNTKCommandTrainEnd: dptPre1

08/16/2016 09:57:17: Action "train" complete.


08/16/2016 09:57:17: ##############################################################################
08/16/2016 09:57:17: #                                                                            #
08/16/2016 09:57:17: # Action "edit"                                                              #
08/16/2016 09:57:17: #                                                                            #
08/16/2016 09:57:17: ##############################################################################


Post-processing network...

3 roots:
	ce = CrossEntropyWithSoftmax()
	err = ClassificationError()
	scaledLogLikelihood = Minus()

Validating network. 19 nodes to process in pass 1.

Validating --> labels = InputValue() :  -> [132 x *1]
Validating --> OL.W = LearnableParameter() :  -> [132 x 512]
Validating --> HL1.W = LearnableParameter() :  -> [512 x 363]
Validating --> features = InputValue() :  -> [363 x *1]
Validating --> globalMean = LearnableParameter() :  -> [363 x 1]
Validating --> globalInvStd = LearnableParameter() :  -> [363 x 1]
Validating --> featNorm = PerDimMeanVarNormalization (features, globalMean, globalInvStd) : [363 x *1], [363 x 1], [363 x 1] -> [363 x *1]
Validating --> HL1.t = Times (HL1.W, featNorm) : [512 x 363], [363 x *1] -> [512 x *1]
Validating --> HL1.b = LearnableParameter() :  -> [512 x 1]
Validating --> HL1.z = Plus (HL1.t, HL1.b) : [512 x *1], [512 x 1] -> [512 x 1 x *1]
Validating --> HL1.y = Sigmoid (HL1.z) : [512 x 1 x *1] -> [512 x 1 x *1]
Validating --> OL.t = Times (OL.W, HL1.y) : [132 x 512], [512 x 1 x *1] -> [132 x 1 x *1]
Validating --> OL.b = LearnableParameter() :  -> [132 x 1]
Validating --> OL.z = Plus (OL.t, OL.b) : [132 x 1 x *1], [132 x 1] -> [132 x 1 x *1]
Validating --> ce = CrossEntropyWithSoftmax (labels, OL.z) : [132 x *1], [132 x 1 x *1] -> [1]
Validating --> err = ClassificationError (labels, OL.z) : [132 x *1], [132 x 1 x *1] -> [1]
Validating --> globalPrior = LearnableParameter() :  -> [132 x 1]
Validating --> logPrior = Log (globalPrior) : [132 x 1] -> [132 x 1]
Validating --> scaledLogLikelihood = Minus (OL.z, logPrior) : [132 x 1 x *1], [132 x 1] -> [132 x 1 x *1]

Validating network. 10 nodes to process in pass 2.


Validating network, final pass.



10 out of 19 nodes do not share the minibatch layout with the input data.

Post-processing network complete.

Node 'HL2.W' (LearnableParameter operation): Initializing Parameter[512 x 512] <- 0.000000.
Node 'HL2.b' (LearnableParameter operation): Initializing Parameter[512 x 1] <- 0.000000.
Node 'HL2.W' (LearnableParameter operation): Initializing Parameter[512 x 512] <- uniform(seed=5, range=0.050000*1.000000, onCPU=false).
Node 'HL2.b' (LearnableParameter operation): Initializing Parameter[512 x 1] <- uniform(seed=6, range=0.050000*1.000000, onCPU=false).

Post-processing network...

3 roots:
	ce = CrossEntropyWithSoftmax()
	err = ClassificationError()
	scaledLogLikelihood = Minus()

Validating network. 24 nodes to process in pass 1.

Validating --> labels = InputValue() :  -> [132 x *1]
Validating --> OL.W = LearnableParameter() :  -> [132 x 512]
Validating --> HL2.W = LearnableParameter() :  -> [512 x 512]
Validating --> HL1.W = LearnableParameter() :  -> [512 x 363]
Validating --> features = InputValue() :  -> [363 x *1]
Validating --> globalMean = LearnableParameter() :  -> [363 x 1]
Validating --> globalInvStd = LearnableParameter() :  -> [363 x 1]
Validating --> featNorm = PerDimMeanVarNormalization (features, globalMean, globalInvStd) : [363 x *1], [363 x 1], [363 x 1] -> [363 x *1]
Validating --> HL1.t = Times (HL1.W, featNorm) : [512 x 363], [363 x *1] -> [512 x *1]
Validating --> HL1.b = LearnableParameter() :  -> [512 x 1]
Validating --> HL1.z = Plus (HL1.t, HL1.b) : [512 x *1], [512 x 1] -> [512 x 1 x *1]
Validating --> HL1.y = Sigmoid (HL1.z) : [512 x 1 x *1] -> [512 x 1 x *1]
Validating --> HL2.t = Times (HL2.W, HL1.y) : [512 x 512], [512 x 1 x *1] -> [512 x 1 x *1]
Validating --> HL2.b = LearnableParameter() :  -> [512 x 1]
Validating --> HL2.z = Plus (HL2.t, HL2.b) : [512 x 1 x *1], [512 x 1] -> [512 x 1 x *1]
Validating --> HL2.y = Sigmoid (HL2.z) : [512 x 1 x *1] -> [512 x 1 x *1]
Validating --> OL.t = Times (OL.W, HL2.y) : [132 x 512], [512 x 1 x *1] -> [132 x 1 x *1]
Validating --> OL.b = LearnableParameter() :  -> [132 x 1]
Validating --> OL.z = Plus (OL.t, OL.b) : [132 x 1 x *1], [132 x 1] -> [132 x 1 x *1]
Validating --> ce = CrossEntropyWithSoftmax (labels, OL.z) : [132 x *1], [132 x 1 x *1] -> [1]
Validating --> err = ClassificationError (labels, OL.z) : [132 x *1], [132 x 1 x *1] -> [1]
Validating --> globalPrior = LearnableParameter() :  -> [132 x 1]
Validating --> logPrior = Log (globalPrior) : [132 x 1] -> [132 x 1]
Validating --> scaledLogLikelihood = Minus (OL.z, logPrior) : [132 x 1 x *1], [132 x 1] -> [132 x 1 x *1]

Validating network. 12 nodes to process in pass 2.


Validating network, final pass.



12 out of 24 nodes do not share the minibatch layout with the input data.

Post-processing network complete.


08/16/2016 09:57:17: Action "edit" complete.


08/16/2016 09:57:17: ##############################################################################
08/16/2016 09:57:17: #                                                                            #
08/16/2016 09:57:17: # Action "train"                                                             #
08/16/2016 09:57:17: #                                                                            #
08/16/2016 09:57:17: ##############################################################################

08/16/2016 09:57:17: CNTKCommandTrainBegin: dptPre2
NDLBuilder Using GPU 0
reading script file /home/philly/jenkins/workspace/CNTK-Test-Linux-W1/Tests/EndToEndTests/Speech/Data/glob_0000.scp ... 948 entries
total 132 state names in state list /home/philly/jenkins/workspace/CNTK-Test-Linux-W1/Tests/EndToEndTests/Speech/Data/state.list
htkmlfreader: reading MLF file /home/philly/jenkins/workspace/CNTK-Test-Linux-W1/Tests/EndToEndTests/Speech/Data/glob_0000.mlf ... total 948 entries
...............................................................................................feature set 0: 252734 frames in 948 out of 948 utterances
label set 0: 129 classes
minibatchutterancesource: 948 utterances grouped into 3 chunks, av. chunk size: 316.0 utterances, 84244.7 frames

08/16/2016 09:57:17: Starting from checkpoint. Loading network from '/tmp/cntk-test-20160816095713.701165/Speech/DNN_DiscriminativePreTraining@release_gpu/models/Pre2/cntkSpeech.0'.

Post-processing network...

3 roots:
	ce = CrossEntropyWithSoftmax()
	err = ClassificationError()
	scaledLogLikelihood = Minus()

Validating network. 24 nodes to process in pass 1.

Validating --> labels = InputValue() :  -> [132 x *3]
Validating --> OL.W = LearnableParameter() :  -> [132 x 512]
Validating --> HL2.W = LearnableParameter() :  -> [512 x 512]
Validating --> HL1.W = LearnableParameter() :  -> [512 x 363]
Validating --> features = InputValue() :  -> [363 x *3]
Validating --> globalMean = LearnableParameter() :  -> [363 x 1]
Validating --> globalInvStd = LearnableParameter() :  -> [363 x 1]
Validating --> featNorm = PerDimMeanVarNormalization (features, globalMean, globalInvStd) : [363 x *3], [363 x 1], [363 x 1] -> [363 x *3]
Validating --> HL1.t = Times (HL1.W, featNorm) : [512 x 363], [363 x *3] -> [512 x *3]
Validating --> HL1.b = LearnableParameter() :  -> [512 x 1]
Validating --> HL1.z = Plus (HL1.t, HL1.b) : [512 x *3], [512 x 1] -> [512 x 1 x *3]
Validating --> HL1.y = Sigmoid (HL1.z) : [512 x 1 x *3] -> [512 x 1 x *3]
Validating --> HL2.t = Times (HL2.W, HL1.y) : [512 x 512], [512 x 1 x *3] -> [512 x 1 x *3]
Validating --> HL2.b = LearnableParameter() :  -> [512 x 1]
Validating --> HL2.z = Plus (HL2.t, HL2.b) : [512 x 1 x *3], [512 x 1] -> [512 x 1 x *3]
Validating --> HL2.y = Sigmoid (HL2.z) : [512 x 1 x *3] -> [512 x 1 x *3]
Validating --> OL.t = Times (OL.W, HL2.y) : [132 x 512], [512 x 1 x *3] -> [132 x 1 x *3]
Validating --> OL.b = LearnableParameter() :  -> [132 x 1]
Validating --> OL.z = Plus (OL.t, OL.b) : [132 x 1 x *3], [132 x 1] -> [132 x 1 x *3]
Validating --> ce = CrossEntropyWithSoftmax (labels, OL.z) : [132 x *3], [132 x 1 x *3] -> [1]
Validating --> err = ClassificationError (labels, OL.z) : [132 x *3], [132 x 1 x *3] -> [1]
Validating --> globalPrior = LearnableParameter() :  -> [132 x 1]
Validating --> logPrior = Log (globalPrior) : [132 x 1] -> [132 x 1]
Validating --> scaledLogLikelihood = Minus (OL.z, logPrior) : [132 x 1 x *3], [132 x 1] -> [132 x 1 x *3]

Validating network. 13 nodes to process in pass 2.


Validating network, final pass.



12 out of 24 nodes do not share the minibatch layout with the input data.

Post-processing network complete.

08/16/2016 09:57:17: Loaded model with 24 nodes on GPU 0.

08/16/2016 09:57:17: Training criterion node(s):
08/16/2016 09:57:17: 	ce = CrossEntropyWithSoftmax

<<<<<<< HEAD
05/03/2016 18:15:20: Evaluation criterion node(s):

05/03/2016 18:15:20: 	err = ClassificationError
=======
08/16/2016 09:57:17: Evaluation criterion node(s):
08/16/2016 09:57:17: 	err = ErrorPrediction
>>>>>>> 8493f118


Allocating matrices for forward and/or backward propagation.

Memory Sharing: Out of 39 matrices, 19 are shared as 8, and 20 are not shared.

	{ HL2.W : [512 x 512] (gradient)
	  HL2.z : [512 x 1 x *3] }
	{ HL2.t : [512 x 1 x *3] (gradient)
	  HL2.y : [512 x 1 x *3] }
	{ HL1.b : [512 x 1] (gradient)
	  HL1.y : [512 x 1 x *3] (gradient)
	  HL2.z : [512 x 1 x *3] (gradient)
	  OL.t : [132 x 1 x *3] }
	{ OL.W : [132 x 512] (gradient)
	  OL.z : [132 x 1 x *3] }
	{ HL2.b : [512 x 1] (gradient)
	  HL2.y : [512 x 1 x *3] (gradient)
	  OL.z : [132 x 1 x *3] (gradient) }
	{ HL1.W : [512 x 363] (gradient)
	  HL1.z : [512 x 1 x *3] }
	{ HL1.t : [512 x *3] (gradient)
	  HL1.y : [512 x 1 x *3] }
	{ HL1.z : [512 x 1 x *3] (gradient)
	  HL2.t : [512 x 1 x *3] }


08/16/2016 09:57:17: Training 516740 parameters in 6 out of 6 parameter tensors and 15 nodes with gradient:

08/16/2016 09:57:17: 	Node 'HL1.W' (LearnableParameter operation) : [512 x 363]
08/16/2016 09:57:17: 	Node 'HL1.b' (LearnableParameter operation) : [512 x 1]
08/16/2016 09:57:17: 	Node 'HL2.W' (LearnableParameter operation) : [512 x 512]
08/16/2016 09:57:17: 	Node 'HL2.b' (LearnableParameter operation) : [512 x 1]
08/16/2016 09:57:17: 	Node 'OL.W' (LearnableParameter operation) : [132 x 512]
08/16/2016 09:57:17: 	Node 'OL.b' (LearnableParameter operation) : [132 x 1]

08/16/2016 09:57:17: No PreCompute nodes found, or all already computed. Skipping pre-computation step.

08/16/2016 09:57:17: Starting Epoch 1: learning rate per sample = 0.003125  effective momentum = 0.900000  momentum as time constant = 2429.8 samples
minibatchiterator: epoch 0: frames [0..81920] (first utterance at frame 0), data subset 0 of 1, with 1 datapasses
requiredata: determined feature kind as 33-dimensional 'USER' with frame shift 10.0 ms

08/16/2016 09:57:17: Starting minibatch loop.
08/16/2016 09:57:17:  Epoch[ 1 of 2]-Minibatch[   1-  10, 3.12%]: ce = 3.89158669 * 2560; err = 0.82148438 * 2560; time = 0.0149s; samplesPerSecond = 172286.2
08/16/2016 09:57:17:  Epoch[ 1 of 2]-Minibatch[  11-  20, 6.25%]: ce = 2.56412315 * 2560; err = 0.63710937 * 2560; time = 0.0123s; samplesPerSecond = 208792.1
08/16/2016 09:57:17:  Epoch[ 1 of 2]-Minibatch[  21-  30, 9.38%]: ce = 2.14925079 * 2560; err = 0.58242187 * 2560; time = 0.0123s; samplesPerSecond = 208707.0
08/16/2016 09:57:17:  Epoch[ 1 of 2]-Minibatch[  31-  40, 12.50%]: ce = 1.80655594 * 2560; err = 0.50156250 * 2560; time = 0.0123s; samplesPerSecond = 208962.5
08/16/2016 09:57:17:  Epoch[ 1 of 2]-Minibatch[  41-  50, 15.62%]: ce = 1.62402344 * 2560; err = 0.46601562 * 2560; time = 0.0123s; samplesPerSecond = 208979.6
08/16/2016 09:57:17:  Epoch[ 1 of 2]-Minibatch[  51-  60, 18.75%]: ce = 1.57313461 * 2560; err = 0.44804688 * 2560; time = 0.0123s; samplesPerSecond = 208877.3
08/16/2016 09:57:17:  Epoch[ 1 of 2]-Minibatch[  61-  70, 21.88%]: ce = 1.57385864 * 2560; err = 0.46484375 * 2560; time = 0.0123s; samplesPerSecond = 208809.1
08/16/2016 09:57:17:  Epoch[ 1 of 2]-Minibatch[  71-  80, 25.00%]: ce = 1.49221191 * 2560; err = 0.44687500 * 2560; time = 0.0123s; samplesPerSecond = 208860.2
08/16/2016 09:57:17:  Epoch[ 1 of 2]-Minibatch[  81-  90, 28.12%]: ce = 1.43610687 * 2560; err = 0.41992188 * 2560; time = 0.0123s; samplesPerSecond = 208282.5
08/16/2016 09:57:17:  Epoch[ 1 of 2]-Minibatch[  91- 100, 31.25%]: ce = 1.39413300 * 2560; err = 0.40703125 * 2560; time = 0.0123s; samplesPerSecond = 208520.0
08/16/2016 09:57:17:  Epoch[ 1 of 2]-Minibatch[ 101- 110, 34.38%]: ce = 1.41445618 * 2560; err = 0.40937500 * 2560; time = 0.0123s; samplesPerSecond = 208894.3
08/16/2016 09:57:17:  Epoch[ 1 of 2]-Minibatch[ 111- 120, 37.50%]: ce = 1.36034698 * 2560; err = 0.39726563 * 2560; time = 0.0123s; samplesPerSecond = 208877.3
08/16/2016 09:57:17:  Epoch[ 1 of 2]-Minibatch[ 121- 130, 40.62%]: ce = 1.32356415 * 2560; err = 0.39101562 * 2560; time = 0.0123s; samplesPerSecond = 208962.5
08/16/2016 09:57:17:  Epoch[ 1 of 2]-Minibatch[ 131- 140, 43.75%]: ce = 1.32742920 * 2560; err = 0.40703125 * 2560; time = 0.0122s; samplesPerSecond = 209133.2
08/16/2016 09:57:17:  Epoch[ 1 of 2]-Minibatch[ 141- 150, 46.88%]: ce = 1.27870331 * 2560; err = 0.38085938 * 2560; time = 0.0123s; samplesPerSecond = 208622.0
08/16/2016 09:57:17:  Epoch[ 1 of 2]-Minibatch[ 151- 160, 50.00%]: ce = 1.28920898 * 2560; err = 0.39335938 * 2560; time = 0.0153s; samplesPerSecond = 167517.3
08/16/2016 09:57:17:  Epoch[ 1 of 2]-Minibatch[ 161- 170, 53.12%]: ce = 1.29697266 * 2560; err = 0.37968750 * 2560; time = 0.0124s; samplesPerSecond = 206801.8
08/16/2016 09:57:17:  Epoch[ 1 of 2]-Minibatch[ 171- 180, 56.25%]: ce = 1.27047729 * 2560; err = 0.38554688 * 2560; time = 0.0123s; samplesPerSecond = 207556.3
08/16/2016 09:57:18:  Epoch[ 1 of 2]-Minibatch[ 181- 190, 59.38%]: ce = 1.29291077 * 2560; err = 0.38984375 * 2560; time = 0.0124s; samplesPerSecond = 206735.0
08/16/2016 09:57:18:  Epoch[ 1 of 2]-Minibatch[ 191- 200, 62.50%]: ce = 1.32550964 * 2560; err = 0.40273437 * 2560; time = 0.0123s; samplesPerSecond = 207792.2
08/16/2016 09:57:18:  Epoch[ 1 of 2]-Minibatch[ 201- 210, 65.62%]: ce = 1.31292419 * 2560; err = 0.39179687 * 2560; time = 0.0123s; samplesPerSecond = 207489.1
08/16/2016 09:57:18:  Epoch[ 1 of 2]-Minibatch[ 211- 220, 68.75%]: ce = 1.32257080 * 2560; err = 0.40195313 * 2560; time = 0.0124s; samplesPerSecond = 207136.5
08/16/2016 09:57:18:  Epoch[ 1 of 2]-Minibatch[ 221- 230, 71.88%]: ce = 1.23712158 * 2560; err = 0.36914062 * 2560; time = 0.0123s; samplesPerSecond = 207657.4
08/16/2016 09:57:18:  Epoch[ 1 of 2]-Minibatch[ 231- 240, 75.00%]: ce = 1.26952209 * 2560; err = 0.38242188 * 2560; time = 0.0123s; samplesPerSecond = 207825.9
08/16/2016 09:57:18:  Epoch[ 1 of 2]-Minibatch[ 241- 250, 78.12%]: ce = 1.23038940 * 2560; err = 0.36914062 * 2560; time = 0.0123s; samplesPerSecond = 207573.2
08/16/2016 09:57:18:  Epoch[ 1 of 2]-Minibatch[ 251- 260, 81.25%]: ce = 1.19490356 * 2560; err = 0.35898438 * 2560; time = 0.0123s; samplesPerSecond = 207792.2
08/16/2016 09:57:18:  Epoch[ 1 of 2]-Minibatch[ 261- 270, 84.38%]: ce = 1.20699768 * 2560; err = 0.36953125 * 2560; time = 0.0123s; samplesPerSecond = 207927.2
08/16/2016 09:57:18:  Epoch[ 1 of 2]-Minibatch[ 271- 280, 87.50%]: ce = 1.25049133 * 2560; err = 0.37265625 * 2560; time = 0.0124s; samplesPerSecond = 207069.5
08/16/2016 09:57:18:  Epoch[ 1 of 2]-Minibatch[ 281- 290, 90.62%]: ce = 1.17547913 * 2560; err = 0.34804687 * 2560; time = 0.0123s; samplesPerSecond = 207961.0
08/16/2016 09:57:18:  Epoch[ 1 of 2]-Minibatch[ 291- 300, 93.75%]: ce = 1.18261414 * 2560; err = 0.35898438 * 2560; time = 0.0123s; samplesPerSecond = 208350.3
08/16/2016 09:57:18:  Epoch[ 1 of 2]-Minibatch[ 301- 310, 96.88%]: ce = 1.19815369 * 2560; err = 0.36093750 * 2560; time = 0.0124s; samplesPerSecond = 207019.2
08/16/2016 09:57:18:  Epoch[ 1 of 2]-Minibatch[ 311- 320, 100.00%]: ce = 1.15399170 * 2560; err = 0.34531250 * 2560; time = 0.0123s; samplesPerSecond = 207337.8
08/16/2016 09:57:18: Finished Epoch[ 1 of 2]: [Training] ce = 1.48186636 * 81920; err = 0.42377930 * 81920; totalSamplesSeen = 81920; learningRatePerSample = 0.003125; epochTime=0.4797s
08/16/2016 09:57:18: SGD: Saving checkpoint model '/tmp/cntk-test-20160816095713.701165/Speech/DNN_DiscriminativePreTraining@release_gpu/models/Pre2/cntkSpeech.1'

08/16/2016 09:57:18: Starting Epoch 2: learning rate per sample = 0.003125  effective momentum = 0.900000  momentum as time constant = 2429.8 samples
minibatchiterator: epoch 1: frames [81920..163840] (first utterance at frame 81920), data subset 0 of 1, with 1 datapasses

08/16/2016 09:57:18: Starting minibatch loop.
08/16/2016 09:57:18:  Epoch[ 2 of 2]-Minibatch[   1-  10, 3.12%]: ce = 1.16762066 * 2560; err = 0.36328125 * 2560; time = 0.0139s; samplesPerSecond = 184597.6
08/16/2016 09:57:18:  Epoch[ 2 of 2]-Minibatch[  11-  20, 6.25%]: ce = 1.18762207 * 2560; err = 0.35937500 * 2560; time = 0.0123s; samplesPerSecond = 207775.3
08/16/2016 09:57:18:  Epoch[ 2 of 2]-Minibatch[  21-  30, 9.38%]: ce = 1.15600147 * 2560; err = 0.35625000 * 2560; time = 0.0123s; samplesPerSecond = 207287.4
08/16/2016 09:57:18:  Epoch[ 2 of 2]-Minibatch[  31-  40, 12.50%]: ce = 1.15653267 * 2560; err = 0.35117188 * 2560; time = 0.0124s; samplesPerSecond = 206785.1
08/16/2016 09:57:18:  Epoch[ 2 of 2]-Minibatch[  41-  50, 15.62%]: ce = 1.19814186 * 2560; err = 0.34843750 * 2560; time = 0.0123s; samplesPerSecond = 207321.0
08/16/2016 09:57:18:  Epoch[ 2 of 2]-Minibatch[  51-  60, 18.75%]: ce = 1.13408813 * 2560; err = 0.35039063 * 2560; time = 0.0124s; samplesPerSecond = 206985.8
08/16/2016 09:57:18:  Epoch[ 2 of 2]-Minibatch[  61-  70, 21.88%]: ce = 1.14792786 * 2560; err = 0.35429688 * 2560; time = 0.0123s; samplesPerSecond = 207405.0
08/16/2016 09:57:18:  Epoch[ 2 of 2]-Minibatch[  71-  80, 25.00%]: ce = 1.17106400 * 2560; err = 0.36093750 * 2560; time = 0.0124s; samplesPerSecond = 206634.9
08/16/2016 09:57:18:  Epoch[ 2 of 2]-Minibatch[  81-  90, 28.12%]: ce = 1.18514709 * 2560; err = 0.36718750 * 2560; time = 0.0123s; samplesPerSecond = 207893.5
08/16/2016 09:57:18:  Epoch[ 2 of 2]-Minibatch[  91- 100, 31.25%]: ce = 1.18752975 * 2560; err = 0.35664062 * 2560; time = 0.0123s; samplesPerSecond = 207825.9
08/16/2016 09:57:18:  Epoch[ 2 of 2]-Minibatch[ 101- 110, 34.38%]: ce = 1.14243393 * 2560; err = 0.34843750 * 2560; time = 0.0123s; samplesPerSecond = 207859.7
08/16/2016 09:57:18:  Epoch[ 2 of 2]-Minibatch[ 111- 120, 37.50%]: ce = 1.14062653 * 2560; err = 0.34570312 * 2560; time = 0.0123s; samplesPerSecond = 207421.8
08/16/2016 09:57:18:  Epoch[ 2 of 2]-Minibatch[ 121- 130, 40.62%]: ce = 1.10054779 * 2560; err = 0.34375000 * 2560; time = 0.0123s; samplesPerSecond = 207674.2
08/16/2016 09:57:18:  Epoch[ 2 of 2]-Minibatch[ 131- 140, 43.75%]: ce = 1.12264099 * 2560; err = 0.34960938 * 2560; time = 0.0124s; samplesPerSecond = 206751.7
08/16/2016 09:57:18:  Epoch[ 2 of 2]-Minibatch[ 141- 150, 46.88%]: ce = 1.10169220 * 2560; err = 0.33554688 * 2560; time = 0.0124s; samplesPerSecond = 206852.0
08/16/2016 09:57:18:  Epoch[ 2 of 2]-Minibatch[ 151- 160, 50.00%]: ce = 1.07068787 * 2560; err = 0.33906250 * 2560; time = 0.0124s; samplesPerSecond = 207119.7
08/16/2016 09:57:18:  Epoch[ 2 of 2]-Minibatch[ 161- 170, 53.12%]: ce = 1.11545105 * 2560; err = 0.33437500 * 2560; time = 0.0123s; samplesPerSecond = 207691.1
08/16/2016 09:57:18:  Epoch[ 2 of 2]-Minibatch[ 171- 180, 56.25%]: ce = 1.07761688 * 2560; err = 0.32929687 * 2560; time = 0.0124s; samplesPerSecond = 207036.0
08/16/2016 09:57:18:  Epoch[ 2 of 2]-Minibatch[ 181- 190, 59.38%]: ce = 1.11424866 * 2560; err = 0.34531250 * 2560; time = 0.0123s; samplesPerSecond = 207472.2
08/16/2016 09:57:18:  Epoch[ 2 of 2]-Minibatch[ 191- 200, 62.50%]: ce = 1.08009796 * 2560; err = 0.32578125 * 2560; time = 0.0124s; samplesPerSecond = 206568.2
08/16/2016 09:57:18:  Epoch[ 2 of 2]-Minibatch[ 201- 210, 65.62%]: ce = 1.13003235 * 2560; err = 0.33398438 * 2560; time = 0.0123s; samplesPerSecond = 207405.0
08/16/2016 09:57:18:  Epoch[ 2 of 2]-Minibatch[ 211- 220, 68.75%]: ce = 1.09874115 * 2560; err = 0.33671875 * 2560; time = 0.0124s; samplesPerSecond = 206818.5
08/16/2016 09:57:18:  Epoch[ 2 of 2]-Minibatch[ 221- 230, 71.88%]: ce = 1.04590759 * 2560; err = 0.32578125 * 2560; time = 0.0123s; samplesPerSecond = 207724.8
08/16/2016 09:57:18:  Epoch[ 2 of 2]-Minibatch[ 231- 240, 75.00%]: ce = 1.10446167 * 2560; err = 0.33984375 * 2560; time = 0.0124s; samplesPerSecond = 206751.7
08/16/2016 09:57:18:  Epoch[ 2 of 2]-Minibatch[ 241- 250, 78.12%]: ce = 1.10089111 * 2560; err = 0.34335938 * 2560; time = 0.0123s; samplesPerSecond = 207606.8
08/16/2016 09:57:18:  Epoch[ 2 of 2]-Minibatch[ 251- 260, 81.25%]: ce = 1.07502136 * 2560; err = 0.32617188 * 2560; time = 0.0123s; samplesPerSecond = 208265.5
08/16/2016 09:57:18:  Epoch[ 2 of 2]-Minibatch[ 261- 270, 84.38%]: ce = 1.11576538 * 2560; err = 0.34687500 * 2560; time = 0.0123s; samplesPerSecond = 207724.8
08/16/2016 09:57:18:  Epoch[ 2 of 2]-Minibatch[ 271- 280, 87.50%]: ce = 1.09406433 * 2560; err = 0.33671875 * 2560; time = 0.0123s; samplesPerSecond = 207556.3
08/16/2016 09:57:18:  Epoch[ 2 of 2]-Minibatch[ 281- 290, 90.62%]: ce = 1.10549927 * 2560; err = 0.34296875 * 2560; time = 0.0123s; samplesPerSecond = 207758.5
08/16/2016 09:57:18:  Epoch[ 2 of 2]-Minibatch[ 291- 300, 93.75%]: ce = 1.09874878 * 2560; err = 0.32734375 * 2560; time = 0.0124s; samplesPerSecond = 206885.4
08/16/2016 09:57:18:  Epoch[ 2 of 2]-Minibatch[ 301- 310, 96.88%]: ce = 1.07799988 * 2560; err = 0.33203125 * 2560; time = 0.0124s; samplesPerSecond = 207270.7
08/16/2016 09:57:18:  Epoch[ 2 of 2]-Minibatch[ 311- 320, 100.00%]: ce = 1.06160278 * 2560; err = 0.32929687 * 2560; time = 0.0123s; samplesPerSecond = 207674.2
08/16/2016 09:57:18: Finished Epoch[ 2 of 2]: [Training] ce = 1.12082672 * 81920; err = 0.34331055 * 81920; totalSamplesSeen = 163840; learningRatePerSample = 0.003125; epochTime=0.400409s
08/16/2016 09:57:18: SGD: Saving checkpoint model '/tmp/cntk-test-20160816095713.701165/Speech/DNN_DiscriminativePreTraining@release_gpu/models/Pre2/cntkSpeech'
08/16/2016 09:57:18: CNTKCommandTrainEnd: dptPre2

08/16/2016 09:57:18: Action "train" complete.


08/16/2016 09:57:18: ##############################################################################
08/16/2016 09:57:18: #                                                                            #
08/16/2016 09:57:18: # Action "edit"                                                              #
08/16/2016 09:57:18: #                                                                            #
08/16/2016 09:57:18: ##############################################################################


Post-processing network...

3 roots:
	ce = CrossEntropyWithSoftmax()
	err = ClassificationError()
	scaledLogLikelihood = Minus()

Validating network. 24 nodes to process in pass 1.

Validating --> labels = InputValue() :  -> [132 x *4]
Validating --> OL.W = LearnableParameter() :  -> [132 x 512]
Validating --> HL2.W = LearnableParameter() :  -> [512 x 512]
Validating --> HL1.W = LearnableParameter() :  -> [512 x 363]
Validating --> features = InputValue() :  -> [363 x *4]
Validating --> globalMean = LearnableParameter() :  -> [363 x 1]
Validating --> globalInvStd = LearnableParameter() :  -> [363 x 1]
Validating --> featNorm = PerDimMeanVarNormalization (features, globalMean, globalInvStd) : [363 x *4], [363 x 1], [363 x 1] -> [363 x *4]
Validating --> HL1.t = Times (HL1.W, featNorm) : [512 x 363], [363 x *4] -> [512 x *4]
Validating --> HL1.b = LearnableParameter() :  -> [512 x 1]
Validating --> HL1.z = Plus (HL1.t, HL1.b) : [512 x *4], [512 x 1] -> [512 x 1 x *4]
Validating --> HL1.y = Sigmoid (HL1.z) : [512 x 1 x *4] -> [512 x 1 x *4]
Validating --> HL2.t = Times (HL2.W, HL1.y) : [512 x 512], [512 x 1 x *4] -> [512 x 1 x *4]
Validating --> HL2.b = LearnableParameter() :  -> [512 x 1]
Validating --> HL2.z = Plus (HL2.t, HL2.b) : [512 x 1 x *4], [512 x 1] -> [512 x 1 x *4]
Validating --> HL2.y = Sigmoid (HL2.z) : [512 x 1 x *4] -> [512 x 1 x *4]
Validating --> OL.t = Times (OL.W, HL2.y) : [132 x 512], [512 x 1 x *4] -> [132 x 1 x *4]
Validating --> OL.b = LearnableParameter() :  -> [132 x 1]
Validating --> OL.z = Plus (OL.t, OL.b) : [132 x 1 x *4], [132 x 1] -> [132 x 1 x *4]
Validating --> ce = CrossEntropyWithSoftmax (labels, OL.z) : [132 x *4], [132 x 1 x *4] -> [1]
Validating --> err = ClassificationError (labels, OL.z) : [132 x *4], [132 x 1 x *4] -> [1]
Validating --> globalPrior = LearnableParameter() :  -> [132 x 1]
Validating --> logPrior = Log (globalPrior) : [132 x 1] -> [132 x 1]
Validating --> scaledLogLikelihood = Minus (OL.z, logPrior) : [132 x 1 x *4], [132 x 1] -> [132 x 1 x *4]

Validating network. 13 nodes to process in pass 2.


Validating network, final pass.



12 out of 24 nodes do not share the minibatch layout with the input data.

Post-processing network complete.

Node 'HL3.W' (LearnableParameter operation): Initializing Parameter[512 x 512] <- 0.000000.
Node 'HL3.b' (LearnableParameter operation): Initializing Parameter[512 x 1] <- 0.000000.
Node 'HL3.W' (LearnableParameter operation): Initializing Parameter[512 x 512] <- uniform(seed=7, range=0.050000*1.000000, onCPU=false).
Node 'HL3.b' (LearnableParameter operation): Initializing Parameter[512 x 1] <- uniform(seed=8, range=0.050000*1.000000, onCPU=false).

Post-processing network...

3 roots:
	ce = CrossEntropyWithSoftmax()
	err = ClassificationError()
	scaledLogLikelihood = Minus()

Validating network. 29 nodes to process in pass 1.

Validating --> labels = InputValue() :  -> [132 x *4]
Validating --> OL.W = LearnableParameter() :  -> [132 x 512]
Validating --> HL3.W = LearnableParameter() :  -> [512 x 512]
Validating --> HL2.W = LearnableParameter() :  -> [512 x 512]
Validating --> HL1.W = LearnableParameter() :  -> [512 x 363]
Validating --> features = InputValue() :  -> [363 x *4]
Validating --> globalMean = LearnableParameter() :  -> [363 x 1]
Validating --> globalInvStd = LearnableParameter() :  -> [363 x 1]
Validating --> featNorm = PerDimMeanVarNormalization (features, globalMean, globalInvStd) : [363 x *4], [363 x 1], [363 x 1] -> [363 x *4]
Validating --> HL1.t = Times (HL1.W, featNorm) : [512 x 363], [363 x *4] -> [512 x *4]
Validating --> HL1.b = LearnableParameter() :  -> [512 x 1]
Validating --> HL1.z = Plus (HL1.t, HL1.b) : [512 x *4], [512 x 1] -> [512 x 1 x *4]
Validating --> HL1.y = Sigmoid (HL1.z) : [512 x 1 x *4] -> [512 x 1 x *4]
Validating --> HL2.t = Times (HL2.W, HL1.y) : [512 x 512], [512 x 1 x *4] -> [512 x 1 x *4]
Validating --> HL2.b = LearnableParameter() :  -> [512 x 1]
Validating --> HL2.z = Plus (HL2.t, HL2.b) : [512 x 1 x *4], [512 x 1] -> [512 x 1 x *4]
Validating --> HL2.y = Sigmoid (HL2.z) : [512 x 1 x *4] -> [512 x 1 x *4]
Validating --> HL3.t = Times (HL3.W, HL2.y) : [512 x 512], [512 x 1 x *4] -> [512 x 1 x *4]
Validating --> HL3.b = LearnableParameter() :  -> [512 x 1]
Validating --> HL3.z = Plus (HL3.t, HL3.b) : [512 x 1 x *4], [512 x 1] -> [512 x 1 x *4]
Validating --> HL3.y = Sigmoid (HL3.z) : [512 x 1 x *4] -> [512 x 1 x *4]
Validating --> OL.t = Times (OL.W, HL3.y) : [132 x 512], [512 x 1 x *4] -> [132 x 1 x *4]
Validating --> OL.b = LearnableParameter() :  -> [132 x 1]
Validating --> OL.z = Plus (OL.t, OL.b) : [132 x 1 x *4], [132 x 1] -> [132 x 1 x *4]
Validating --> ce = CrossEntropyWithSoftmax (labels, OL.z) : [132 x *4], [132 x 1 x *4] -> [1]
Validating --> err = ClassificationError (labels, OL.z) : [132 x *4], [132 x 1 x *4] -> [1]
Validating --> globalPrior = LearnableParameter() :  -> [132 x 1]
Validating --> logPrior = Log (globalPrior) : [132 x 1] -> [132 x 1]
Validating --> scaledLogLikelihood = Minus (OL.z, logPrior) : [132 x 1 x *4], [132 x 1] -> [132 x 1 x *4]

Validating network. 15 nodes to process in pass 2.


Validating network, final pass.



14 out of 29 nodes do not share the minibatch layout with the input data.

Post-processing network complete.


08/16/2016 09:57:18: Action "edit" complete.


08/16/2016 09:57:18: ##############################################################################
08/16/2016 09:57:18: #                                                                            #
08/16/2016 09:57:18: # Action "train"                                                             #
08/16/2016 09:57:18: #                                                                            #
08/16/2016 09:57:18: ##############################################################################

08/16/2016 09:57:18: CNTKCommandTrainBegin: speechTrain
NDLBuilder Using GPU 0
reading script file /home/philly/jenkins/workspace/CNTK-Test-Linux-W1/Tests/EndToEndTests/Speech/Data/glob_0000.scp ... 948 entries
total 132 state names in state list /home/philly/jenkins/workspace/CNTK-Test-Linux-W1/Tests/EndToEndTests/Speech/Data/state.list
htkmlfreader: reading MLF file /home/philly/jenkins/workspace/CNTK-Test-Linux-W1/Tests/EndToEndTests/Speech/Data/glob_0000.mlf ... total 948 entries
...............................................................................................feature set 0: 252734 frames in 948 out of 948 utterances
label set 0: 129 classes
minibatchutterancesource: 948 utterances grouped into 3 chunks, av. chunk size: 316.0 utterances, 84244.7 frames

08/16/2016 09:57:18: Starting from checkpoint. Loading network from '/tmp/cntk-test-20160816095713.701165/Speech/DNN_DiscriminativePreTraining@release_gpu/models/cntkSpeech.0'.

Post-processing network...

3 roots:
	ce = CrossEntropyWithSoftmax()
	err = ClassificationError()
	scaledLogLikelihood = Minus()

Validating network. 29 nodes to process in pass 1.

Validating --> labels = InputValue() :  -> [132 x *6]
Validating --> OL.W = LearnableParameter() :  -> [132 x 512]
Validating --> HL3.W = LearnableParameter() :  -> [512 x 512]
Validating --> HL2.W = LearnableParameter() :  -> [512 x 512]
Validating --> HL1.W = LearnableParameter() :  -> [512 x 363]
Validating --> features = InputValue() :  -> [363 x *6]
Validating --> globalMean = LearnableParameter() :  -> [363 x 1]
Validating --> globalInvStd = LearnableParameter() :  -> [363 x 1]
Validating --> featNorm = PerDimMeanVarNormalization (features, globalMean, globalInvStd) : [363 x *6], [363 x 1], [363 x 1] -> [363 x *6]
Validating --> HL1.t = Times (HL1.W, featNorm) : [512 x 363], [363 x *6] -> [512 x *6]
Validating --> HL1.b = LearnableParameter() :  -> [512 x 1]
Validating --> HL1.z = Plus (HL1.t, HL1.b) : [512 x *6], [512 x 1] -> [512 x 1 x *6]
Validating --> HL1.y = Sigmoid (HL1.z) : [512 x 1 x *6] -> [512 x 1 x *6]
Validating --> HL2.t = Times (HL2.W, HL1.y) : [512 x 512], [512 x 1 x *6] -> [512 x 1 x *6]
Validating --> HL2.b = LearnableParameter() :  -> [512 x 1]
Validating --> HL2.z = Plus (HL2.t, HL2.b) : [512 x 1 x *6], [512 x 1] -> [512 x 1 x *6]
Validating --> HL2.y = Sigmoid (HL2.z) : [512 x 1 x *6] -> [512 x 1 x *6]
Validating --> HL3.t = Times (HL3.W, HL2.y) : [512 x 512], [512 x 1 x *6] -> [512 x 1 x *6]
Validating --> HL3.b = LearnableParameter() :  -> [512 x 1]
Validating --> HL3.z = Plus (HL3.t, HL3.b) : [512 x 1 x *6], [512 x 1] -> [512 x 1 x *6]
Validating --> HL3.y = Sigmoid (HL3.z) : [512 x 1 x *6] -> [512 x 1 x *6]
Validating --> OL.t = Times (OL.W, HL3.y) : [132 x 512], [512 x 1 x *6] -> [132 x 1 x *6]
Validating --> OL.b = LearnableParameter() :  -> [132 x 1]
Validating --> OL.z = Plus (OL.t, OL.b) : [132 x 1 x *6], [132 x 1] -> [132 x 1 x *6]
Validating --> ce = CrossEntropyWithSoftmax (labels, OL.z) : [132 x *6], [132 x 1 x *6] -> [1]
Validating --> err = ClassificationError (labels, OL.z) : [132 x *6], [132 x 1 x *6] -> [1]
Validating --> globalPrior = LearnableParameter() :  -> [132 x 1]
Validating --> logPrior = Log (globalPrior) : [132 x 1] -> [132 x 1]
Validating --> scaledLogLikelihood = Minus (OL.z, logPrior) : [132 x 1 x *6], [132 x 1] -> [132 x 1 x *6]

Validating network. 16 nodes to process in pass 2.


Validating network, final pass.



14 out of 29 nodes do not share the minibatch layout with the input data.

Post-processing network complete.

08/16/2016 09:57:18: Loaded model with 29 nodes on GPU 0.

08/16/2016 09:57:18: Training criterion node(s):
08/16/2016 09:57:18: 	ce = CrossEntropyWithSoftmax

<<<<<<< HEAD
05/03/2016 18:15:21: 	err = ClassificationError
=======
08/16/2016 09:57:18: Evaluation criterion node(s):
08/16/2016 09:57:18: 	err = ErrorPrediction
>>>>>>> 8493f118


Allocating matrices for forward and/or backward propagation.

Memory Sharing: Out of 49 matrices, 27 are shared as 11, and 22 are not shared.

	{ HL1.W : [512 x 363] (gradient)
	  HL1.z : [512 x 1 x *6] }
	{ HL1.t : [512 x *6] (gradient)
	  HL1.y : [512 x 1 x *6] }
	{ HL3.t : [512 x 1 x *6] (gradient)
	  HL3.y : [512 x 1 x *6] }
	{ HL2.b : [512 x 1] (gradient)
	  HL2.y : [512 x 1 x *6] (gradient)
	  HL3.z : [512 x 1 x *6] (gradient)
	  OL.t : [132 x 1 x *6] }
	{ OL.W : [132 x 512] (gradient)
	  OL.z : [132 x 1 x *6] }
	{ HL3.b : [512 x 1] (gradient)
	  HL3.y : [512 x 1 x *6] (gradient)
	  OL.z : [132 x 1 x *6] (gradient) }
	{ HL1.z : [512 x 1 x *6] (gradient)
	  HL2.t : [512 x 1 x *6] }
	{ HL2.W : [512 x 512] (gradient)
	  HL2.z : [512 x 1 x *6] }
	{ HL2.t : [512 x 1 x *6] (gradient)
	  HL2.y : [512 x 1 x *6] }
	{ HL1.b : [512 x 1] (gradient)
	  HL1.y : [512 x 1 x *6] (gradient)
	  HL2.z : [512 x 1 x *6] (gradient)
	  HL3.t : [512 x 1 x *6] }
	{ HL3.W : [512 x 512] (gradient)
	  HL3.z : [512 x 1 x *6] }


08/16/2016 09:57:18: Training 779396 parameters in 8 out of 8 parameter tensors and 20 nodes with gradient:

08/16/2016 09:57:18: 	Node 'HL1.W' (LearnableParameter operation) : [512 x 363]
08/16/2016 09:57:18: 	Node 'HL1.b' (LearnableParameter operation) : [512 x 1]
08/16/2016 09:57:18: 	Node 'HL2.W' (LearnableParameter operation) : [512 x 512]
08/16/2016 09:57:18: 	Node 'HL2.b' (LearnableParameter operation) : [512 x 1]
08/16/2016 09:57:18: 	Node 'HL3.W' (LearnableParameter operation) : [512 x 512]
08/16/2016 09:57:18: 	Node 'HL3.b' (LearnableParameter operation) : [512 x 1]
08/16/2016 09:57:18: 	Node 'OL.W' (LearnableParameter operation) : [132 x 512]
08/16/2016 09:57:18: 	Node 'OL.b' (LearnableParameter operation) : [132 x 1]

08/16/2016 09:57:18: No PreCompute nodes found, or all already computed. Skipping pre-computation step.

08/16/2016 09:57:18: Starting Epoch 1: learning rate per sample = 0.003125  effective momentum = 0.900117  momentum as time constant = 2432.7 samples
minibatchiterator: epoch 0: frames [0..81920] (first utterance at frame 0), data subset 0 of 1, with 1 datapasses
requiredata: determined feature kind as 33-dimensional 'USER' with frame shift 10.0 ms

08/16/2016 09:57:18: Starting minibatch loop.
08/16/2016 09:57:18:  Epoch[ 1 of 4]-Minibatch[   1-  10, 3.12%]: ce = 4.06310844 * 2560; err = 0.84296875 * 2560; time = 0.0196s; samplesPerSecond = 130719.0
08/16/2016 09:57:18:  Epoch[ 1 of 4]-Minibatch[  11-  20, 6.25%]: ce = 2.55720177 * 2560; err = 0.61328125 * 2560; time = 0.0168s; samplesPerSecond = 152544.4
08/16/2016 09:57:18:  Epoch[ 1 of 4]-Minibatch[  21-  30, 9.38%]: ce = 2.04571991 * 2560; err = 0.56132812 * 2560; time = 0.0167s; samplesPerSecond = 153018.5
08/16/2016 09:57:18:  Epoch[ 1 of 4]-Minibatch[  31-  40, 12.50%]: ce = 1.68830490 * 2560; err = 0.47031250 * 2560; time = 0.0167s; samplesPerSecond = 153073.4
08/16/2016 09:57:18:  Epoch[ 1 of 4]-Minibatch[  41-  50, 15.62%]: ce = 1.51176605 * 2560; err = 0.43710938 * 2560; time = 0.0167s; samplesPerSecond = 152954.5
08/16/2016 09:57:18:  Epoch[ 1 of 4]-Minibatch[  51-  60, 18.75%]: ce = 1.46000977 * 2560; err = 0.42304687 * 2560; time = 0.0168s; samplesPerSecond = 152290.3
08/16/2016 09:57:19:  Epoch[ 1 of 4]-Minibatch[  61-  70, 21.88%]: ce = 1.45907898 * 2560; err = 0.42539063 * 2560; time = 0.0168s; samplesPerSecond = 152553.5
08/16/2016 09:57:19:  Epoch[ 1 of 4]-Minibatch[  71-  80, 25.00%]: ce = 1.37488098 * 2560; err = 0.40507813 * 2560; time = 0.0168s; samplesPerSecond = 152190.7
08/16/2016 09:57:19:  Epoch[ 1 of 4]-Minibatch[  81-  90, 28.12%]: ce = 1.32691956 * 2560; err = 0.38359375 * 2560; time = 0.0168s; samplesPerSecond = 152172.6
08/16/2016 09:57:19:  Epoch[ 1 of 4]-Minibatch[  91- 100, 31.25%]: ce = 1.28918762 * 2560; err = 0.37890625 * 2560; time = 0.0168s; samplesPerSecond = 152553.5
08/16/2016 09:57:19:  Epoch[ 1 of 4]-Minibatch[ 101- 110, 34.38%]: ce = 1.31724243 * 2560; err = 0.38242188 * 2560; time = 0.0167s; samplesPerSecond = 152854.1
08/16/2016 09:57:19:  Epoch[ 1 of 4]-Minibatch[ 111- 120, 37.50%]: ce = 1.27811432 * 2560; err = 0.37460938 * 2560; time = 0.0168s; samplesPerSecond = 152172.6
08/16/2016 09:57:19:  Epoch[ 1 of 4]-Minibatch[ 121- 130, 40.62%]: ce = 1.24795837 * 2560; err = 0.37500000 * 2560; time = 0.0168s; samplesPerSecond = 152064.2
08/16/2016 09:57:19:  Epoch[ 1 of 4]-Minibatch[ 131- 140, 43.75%]: ce = 1.25469818 * 2560; err = 0.38203125 * 2560; time = 0.0168s; samplesPerSecond = 152799.3
08/16/2016 09:57:19:  Epoch[ 1 of 4]-Minibatch[ 141- 150, 46.88%]: ce = 1.20223083 * 2560; err = 0.36093750 * 2560; time = 0.0168s; samplesPerSecond = 152435.4
08/16/2016 09:57:19:  Epoch[ 1 of 4]-Minibatch[ 151- 160, 50.00%]: ce = 1.21909790 * 2560; err = 0.37070313 * 2560; time = 0.0168s; samplesPerSecond = 152508.0
08/16/2016 09:57:19:  Epoch[ 1 of 4]-Minibatch[ 161- 170, 53.12%]: ce = 1.21332092 * 2560; err = 0.36445312 * 2560; time = 0.0168s; samplesPerSecond = 152571.7
08/16/2016 09:57:19:  Epoch[ 1 of 4]-Minibatch[ 171- 180, 56.25%]: ce = 1.19662476 * 2560; err = 0.37265625 * 2560; time = 0.0167s; samplesPerSecond = 153046.0
08/16/2016 09:57:19:  Epoch[ 1 of 4]-Minibatch[ 181- 190, 59.38%]: ce = 1.21360779 * 2560; err = 0.36640625 * 2560; time = 0.0168s; samplesPerSecond = 152535.3
08/16/2016 09:57:19:  Epoch[ 1 of 4]-Minibatch[ 191- 200, 62.50%]: ce = 1.25376587 * 2560; err = 0.37929687 * 2560; time = 0.0167s; samplesPerSecond = 152918.0
08/16/2016 09:57:19:  Epoch[ 1 of 4]-Minibatch[ 201- 210, 65.62%]: ce = 1.24345703 * 2560; err = 0.36835937 * 2560; time = 0.0168s; samplesPerSecond = 152671.8
08/16/2016 09:57:19:  Epoch[ 1 of 4]-Minibatch[ 211- 220, 68.75%]: ce = 1.25221252 * 2560; err = 0.38867188 * 2560; time = 0.0167s; samplesPerSecond = 152927.1
08/16/2016 09:57:19:  Epoch[ 1 of 4]-Minibatch[ 221- 230, 71.88%]: ce = 1.18008728 * 2560; err = 0.35351562 * 2560; time = 0.0168s; samplesPerSecond = 152589.9
08/16/2016 09:57:19:  Epoch[ 1 of 4]-Minibatch[ 231- 240, 75.00%]: ce = 1.21273804 * 2560; err = 0.37890625 * 2560; time = 0.0168s; samplesPerSecond = 152826.7
08/16/2016 09:57:19:  Epoch[ 1 of 4]-Minibatch[ 241- 250, 78.12%]: ce = 1.16963806 * 2560; err = 0.35546875 * 2560; time = 0.0168s; samplesPerSecond = 152790.2
08/16/2016 09:57:19:  Epoch[ 1 of 4]-Minibatch[ 251- 260, 81.25%]: ce = 1.13971252 * 2560; err = 0.33867188 * 2560; time = 0.0168s; samplesPerSecond = 152562.6
08/16/2016 09:57:19:  Epoch[ 1 of 4]-Minibatch[ 261- 270, 84.38%]: ce = 1.13331909 * 2560; err = 0.34882812 * 2560; time = 0.0168s; samplesPerSecond = 152517.1
08/16/2016 09:57:19:  Epoch[ 1 of 4]-Minibatch[ 271- 280, 87.50%]: ce = 1.19458008 * 2560; err = 0.35859375 * 2560; time = 0.0168s; samplesPerSecond = 152735.5
08/16/2016 09:57:19:  Epoch[ 1 of 4]-Minibatch[ 281- 290, 90.62%]: ce = 1.12374268 * 2560; err = 0.33125000 * 2560; time = 0.0168s; samplesPerSecond = 152381.0
08/16/2016 09:57:19:  Epoch[ 1 of 4]-Minibatch[ 291- 300, 93.75%]: ce = 1.14518433 * 2560; err = 0.35390625 * 2560; time = 0.0168s; samplesPerSecond = 152426.3
08/16/2016 09:57:19:  Epoch[ 1 of 4]-Minibatch[ 301- 310, 96.88%]: ce = 1.14932251 * 2560; err = 0.34726563 * 2560; time = 0.0168s; samplesPerSecond = 152781.1
08/16/2016 09:57:19:  Epoch[ 1 of 4]-Minibatch[ 311- 320, 100.00%]: ce = 1.10969543 * 2560; err = 0.33085938 * 2560; time = 0.0168s; samplesPerSecond = 152826.7
08/16/2016 09:57:19: Finished Epoch[ 1 of 4]: [Training] ce = 1.41332903 * 81920; err = 0.40386963 * 81920; totalSamplesSeen = 81920; learningRatePerSample = 0.003125; epochTime=0.621108s
08/16/2016 09:57:19: SGD: Saving checkpoint model '/tmp/cntk-test-20160816095713.701165/Speech/DNN_DiscriminativePreTraining@release_gpu/models/cntkSpeech.1'

08/16/2016 09:57:19: Starting Epoch 2: learning rate per sample = 0.003125  effective momentum = 0.810210  momentum as time constant = 2432.7 samples
minibatchiterator: epoch 1: frames [81920..163840] (first utterance at frame 81920), data subset 0 of 1, with 1 datapasses

08/16/2016 09:57:19: Starting minibatch loop.
08/16/2016 09:57:19:  Epoch[ 2 of 4]-Minibatch[   1-  10, 6.25%]: ce = 1.23170967 * 5120; err = 0.37734375 * 5120; time = 0.0289s; samplesPerSecond = 176978.9
08/16/2016 09:57:19:  Epoch[ 2 of 4]-Minibatch[  11-  20, 12.50%]: ce = 1.32993221 * 5120; err = 0.39023438 * 5120; time = 0.0261s; samplesPerSecond = 196492.3
08/16/2016 09:57:19:  Epoch[ 2 of 4]-Minibatch[  21-  30, 18.75%]: ce = 1.31869526 * 5120; err = 0.39687500 * 5120; time = 0.0261s; samplesPerSecond = 196304.0
08/16/2016 09:57:19:  Epoch[ 2 of 4]-Minibatch[  31-  40, 25.00%]: ce = 1.16838951 * 5120; err = 0.35839844 * 5120; time = 0.0261s; samplesPerSecond = 196349.1
08/16/2016 09:57:19:  Epoch[ 2 of 4]-Minibatch[  41-  50, 31.25%]: ce = 1.16817627 * 5120; err = 0.35644531 * 5120; time = 0.0261s; samplesPerSecond = 196364.2
08/16/2016 09:57:19:  Epoch[ 2 of 4]-Minibatch[  51-  60, 37.50%]: ce = 1.12597427 * 5120; err = 0.34238281 * 5120; time = 0.0261s; samplesPerSecond = 196055.9
08/16/2016 09:57:19:  Epoch[ 2 of 4]-Minibatch[  61-  70, 43.75%]: ce = 1.09737778 * 5120; err = 0.34160156 * 5120; time = 0.0262s; samplesPerSecond = 195741.1
08/16/2016 09:57:19:  Epoch[ 2 of 4]-Minibatch[  71-  80, 50.00%]: ce = 1.07114639 * 5120; err = 0.33300781 * 5120; time = 0.0261s; samplesPerSecond = 195943.4
08/16/2016 09:57:19:  Epoch[ 2 of 4]-Minibatch[  81-  90, 56.25%]: ce = 1.07779846 * 5120; err = 0.32910156 * 5120; time = 0.0261s; samplesPerSecond = 196221.2
08/16/2016 09:57:19:  Epoch[ 2 of 4]-Minibatch[  91- 100, 62.50%]: ce = 1.09942703 * 5120; err = 0.34511719 * 5120; time = 0.0261s; samplesPerSecond = 196432.0
08/16/2016 09:57:19:  Epoch[ 2 of 4]-Minibatch[ 101- 110, 68.75%]: ce = 1.08886490 * 5120; err = 0.32460937 * 5120; time = 0.0261s; samplesPerSecond = 196033.4
08/16/2016 09:57:19:  Epoch[ 2 of 4]-Minibatch[ 111- 120, 75.00%]: ce = 1.06541290 * 5120; err = 0.33046875 * 5120; time = 0.0261s; samplesPerSecond = 196055.9
08/16/2016 09:57:19:  Epoch[ 2 of 4]-Minibatch[ 121- 130, 81.25%]: ce = 1.08977051 * 5120; err = 0.33378906 * 5120; time = 0.0261s; samplesPerSecond = 196492.3
08/16/2016 09:57:19:  Epoch[ 2 of 4]-Minibatch[ 131- 140, 87.50%]: ce = 1.18295441 * 5120; err = 0.36210938 * 5120; time = 0.0261s; samplesPerSecond = 195913.4
08/16/2016 09:57:19:  Epoch[ 2 of 4]-Minibatch[ 141- 150, 93.75%]: ce = 1.09081879 * 5120; err = 0.32792969 * 5120; time = 0.0262s; samplesPerSecond = 195741.1
08/16/2016 09:57:19:  Epoch[ 2 of 4]-Minibatch[ 151- 160, 100.00%]: ce = 1.05504150 * 5120; err = 0.32402344 * 5120; time = 0.0260s; samplesPerSecond = 196741.5
08/16/2016 09:57:19: Finished Epoch[ 2 of 4]: [Training] ce = 1.14134312 * 81920; err = 0.34833984 * 81920; totalSamplesSeen = 163840; learningRatePerSample = 0.003125; epochTime=0.423751s
08/16/2016 09:57:19: SGD: Saving checkpoint model '/tmp/cntk-test-20160816095713.701165/Speech/DNN_DiscriminativePreTraining@release_gpu/models/cntkSpeech.2'

08/16/2016 09:57:19: Starting Epoch 3: learning rate per sample = 0.003125  effective momentum = 0.810210  momentum as time constant = 2432.7 samples
minibatchiterator: epoch 2: frames [163840..245760] (first utterance at frame 163840), data subset 0 of 1, with 1 datapasses

08/16/2016 09:57:19: Starting minibatch loop.
08/16/2016 09:57:19:  Epoch[ 3 of 4]-Minibatch[   1-  10, 6.25%]: ce = 1.07509031 * 5120; err = 0.33964844 * 5120; time = 0.0268s; samplesPerSecond = 191187.5
08/16/2016 09:57:20:  Epoch[ 3 of 4]-Minibatch[  11-  20, 12.50%]: ce = 1.09945135 * 5120; err = 0.33574219 * 5120; time = 0.0260s; samplesPerSecond = 197029.2
08/16/2016 09:57:20:  Epoch[ 3 of 4]-Minibatch[  21-  30, 18.75%]: ce = 1.08966846 * 5120; err = 0.33730469 * 5120; time = 0.0261s; samplesPerSecond = 196507.4
08/16/2016 09:57:20:  Epoch[ 3 of 4]-Minibatch[  31-  40, 25.00%]: ce = 1.05308990 * 5120; err = 0.32851562 * 5120; time = 0.0262s; samplesPerSecond = 195778.5
08/16/2016 09:57:20:  Epoch[ 3 of 4]-Minibatch[  41-  50, 31.25%]: ce = 1.07635727 * 5120; err = 0.32597656 * 5120; time = 0.0261s; samplesPerSecond = 195920.9
08/16/2016 09:57:20:  Epoch[ 3 of 4]-Minibatch[  51-  60, 37.50%]: ce = 1.07994118 * 5120; err = 0.33046875 * 5120; time = 0.0261s; samplesPerSecond = 196078.4
08/16/2016 09:57:20:  Epoch[ 3 of 4]-Minibatch[  61-  70, 43.75%]: ce = 1.06702271 * 5120; err = 0.33203125 * 5120; time = 0.0261s; samplesPerSecond = 195905.9
08/16/2016 09:57:20:  Epoch[ 3 of 4]-Minibatch[  71-  80, 50.00%]: ce = 1.08101730 * 5120; err = 0.34355469 * 5120; time = 0.0260s; samplesPerSecond = 196938.2
08/16/2016 09:57:20:  Epoch[ 3 of 4]-Minibatch[  81-  90, 56.25%]: ce = 1.09447479 * 5120; err = 0.34980469 * 5120; time = 0.0260s; samplesPerSecond = 196749.0
08/16/2016 09:57:20:  Epoch[ 3 of 4]-Minibatch[  91- 100, 62.50%]: ce = 1.01812363 * 5120; err = 0.31425781 * 5120; time = 0.0261s; samplesPerSecond = 196514.9
08/16/2016 09:57:20:  Epoch[ 3 of 4]-Minibatch[ 101- 110, 68.75%]: ce = 1.03670349 * 5120; err = 0.32480469 * 5120; time = 0.0261s; samplesPerSecond = 195920.9
08/16/2016 09:57:20:  Epoch[ 3 of 4]-Minibatch[ 111- 120, 75.00%]: ce = 1.05544510 * 5120; err = 0.33085938 * 5120; time = 0.0261s; samplesPerSecond = 196326.5
08/16/2016 09:57:20:  Epoch[ 3 of 4]-Minibatch[ 121- 130, 81.25%]: ce = 1.06688385 * 5120; err = 0.33437500 * 5120; time = 0.0261s; samplesPerSecond = 196198.7
08/16/2016 09:57:20:  Epoch[ 3 of 4]-Minibatch[ 131- 140, 87.50%]: ce = 1.12102509 * 5120; err = 0.35625000 * 5120; time = 0.0261s; samplesPerSecond = 196514.9
08/16/2016 09:57:20:  Epoch[ 3 of 4]-Minibatch[ 141- 150, 93.75%]: ce = 1.03197174 * 5120; err = 0.31796875 * 5120; time = 0.0261s; samplesPerSecond = 196078.4
08/16/2016 09:57:20:  Epoch[ 3 of 4]-Minibatch[ 151- 160, 100.00%]: ce = 1.03749237 * 5120; err = 0.33417969 * 5120; time = 0.0261s; samplesPerSecond = 196296.4
08/16/2016 09:57:20: Finished Epoch[ 3 of 4]: [Training] ce = 1.06773491 * 81920; err = 0.33348389 * 81920; totalSamplesSeen = 245760; learningRatePerSample = 0.003125; epochTime=0.421033s
08/16/2016 09:57:20: SGD: Saving checkpoint model '/tmp/cntk-test-20160816095713.701165/Speech/DNN_DiscriminativePreTraining@release_gpu/models/cntkSpeech.3'

08/16/2016 09:57:20: Starting Epoch 4: learning rate per sample = 0.003125  effective momentum = 0.810210  momentum as time constant = 2432.7 samples
minibatchiterator: epoch 3: frames [245760..327680] (first utterance at frame 245760), data subset 0 of 1, with 1 datapasses

08/16/2016 09:57:20: Starting minibatch loop.
08/16/2016 09:57:20:  Epoch[ 4 of 4]-Minibatch[   1-  10, 6.25%]: ce = 1.02262182 * 5120; err = 0.32519531 * 5120; time = 0.0269s; samplesPerSecond = 190462.0
08/16/2016 09:57:20:  Epoch[ 4 of 4]-Minibatch[  11-  20, 12.50%]: ce = 1.00228231 * 4926; err = 0.31607795 * 4926; time = 0.0494s; samplesPerSecond = 99750.9
08/16/2016 09:57:20:  Epoch[ 4 of 4]-Minibatch[  21-  30, 18.75%]: ce = 1.02140751 * 5120; err = 0.31992188 * 5120; time = 0.0261s; samplesPerSecond = 196507.4
08/16/2016 09:57:20:  Epoch[ 4 of 4]-Minibatch[  31-  40, 25.00%]: ce = 1.04078465 * 5120; err = 0.32089844 * 5120; time = 0.0261s; samplesPerSecond = 196334.1
08/16/2016 09:57:20:  Epoch[ 4 of 4]-Minibatch[  41-  50, 31.25%]: ce = 1.03124695 * 5120; err = 0.32343750 * 5120; time = 0.0261s; samplesPerSecond = 195965.9
08/16/2016 09:57:20:  Epoch[ 4 of 4]-Minibatch[  51-  60, 37.50%]: ce = 0.99630127 * 5120; err = 0.31679687 * 5120; time = 0.0261s; samplesPerSecond = 196296.4
08/16/2016 09:57:20:  Epoch[ 4 of 4]-Minibatch[  61-  70, 43.75%]: ce = 1.01578407 * 5120; err = 0.31738281 * 5120; time = 0.0261s; samplesPerSecond = 195913.4
08/16/2016 09:57:20:  Epoch[ 4 of 4]-Minibatch[  71-  80, 50.00%]: ce = 1.00295029 * 5120; err = 0.30859375 * 5120; time = 0.0261s; samplesPerSecond = 195890.9
08/16/2016 09:57:20:  Epoch[ 4 of 4]-Minibatch[  81-  90, 56.25%]: ce = 0.97806015 * 5120; err = 0.31933594 * 5120; time = 0.0261s; samplesPerSecond = 195860.9
08/16/2016 09:57:20:  Epoch[ 4 of 4]-Minibatch[  91- 100, 62.50%]: ce = 0.98690643 * 5120; err = 0.30585937 * 5120; time = 0.0261s; samplesPerSecond = 196183.6
08/16/2016 09:57:20:  Epoch[ 4 of 4]-Minibatch[ 101- 110, 68.75%]: ce = 1.03510742 * 5120; err = 0.32187500 * 5120; time = 0.0261s; samplesPerSecond = 196146.0
08/16/2016 09:57:20:  Epoch[ 4 of 4]-Minibatch[ 111- 120, 75.00%]: ce = 0.98232269 * 5120; err = 0.30117187 * 5120; time = 0.0261s; samplesPerSecond = 195860.9
08/16/2016 09:57:20:  Epoch[ 4 of 4]-Minibatch[ 121- 130, 81.25%]: ce = 0.99689026 * 5120; err = 0.30976562 * 5120; time = 0.0262s; samplesPerSecond = 195763.6
08/16/2016 09:57:20:  Epoch[ 4 of 4]-Minibatch[ 131- 140, 87.50%]: ce = 0.96024933 * 5120; err = 0.29726562 * 5120; time = 0.0261s; samplesPerSecond = 196326.5
08/16/2016 09:57:20:  Epoch[ 4 of 4]-Minibatch[ 141- 150, 93.75%]: ce = 0.96784058 * 5120; err = 0.30312500 * 5120; time = 0.0261s; samplesPerSecond = 195928.4
08/16/2016 09:57:20:  Epoch[ 4 of 4]-Minibatch[ 151- 160, 100.00%]: ce = 0.96324615 * 5120; err = 0.30195312 * 5120; time = 0.0261s; samplesPerSecond = 196545.1
08/16/2016 09:57:20: Finished Epoch[ 4 of 4]: [Training] ce = 1.00040827 * 81920; err = 0.31309814 * 81920; totalSamplesSeen = 327680; learningRatePerSample = 0.003125; epochTime=0.446489s
08/16/2016 09:57:20: SGD: Saving checkpoint model '/tmp/cntk-test-20160816095713.701165/Speech/DNN_DiscriminativePreTraining@release_gpu/models/cntkSpeech'
08/16/2016 09:57:20: CNTKCommandTrainEnd: speechTrain

08/16/2016 09:57:20: Action "train" complete.

08/16/2016 09:57:20: __COMPLETED__<|MERGE_RESOLUTION|>--- conflicted
+++ resolved
@@ -1,61 +1,48 @@
-CPU info:
-    CPU Model Name: Intel(R) Xeon(R) CPU E5-2630 v2 @ 2.60GHz
-    Hardware threads: 24
-    Total Memory: 264172964 kB
--------------------------------------------------------------------
-=== Running /home/philly/jenkins/workspace/CNTK-Test-Linux-W1/build/gpu/release/bin/cntk configFile=/home/philly/jenkins/workspace/CNTK-Test-Linux-W1/Tests/EndToEndTests/Speech/DNN/DiscriminativePreTraining/cntk_dpt.cntk currentDirectory=/home/philly/jenkins/workspace/CNTK-Test-Linux-W1/Tests/EndToEndTests/Speech/Data RunDir=/tmp/cntk-test-20160816095713.701165/Speech/DNN_DiscriminativePreTraining@release_gpu DataDir=/home/philly/jenkins/workspace/CNTK-Test-Linux-W1/Tests/EndToEndTests/Speech/Data ConfigDir=/home/philly/jenkins/workspace/CNTK-Test-Linux-W1/Tests/EndToEndTests/Speech/DNN/DiscriminativePreTraining OutputDir=/tmp/cntk-test-20160816095713.701165/Speech/DNN_DiscriminativePreTraining@release_gpu DeviceId=0 timestamping=true
+=== Running /home/philly/jenkins/workspace/CNTK-Test-Linux-W1/build/gpu/release/bin/cntk configFile=/home/philly/jenkins/workspace/CNTK-Test-Linux-W1/Tests/EndToEndTests/Speech/DNN/DiscriminativePreTraining/cntk_dpt.cntk currentDirectory=/home/philly/jenkins/workspace/CNTK-Test-Linux-W1/Tests/EndToEndTests/Speech/Data RunDir=/tmp/cntk-test-20160503181449.303380/Speech/DNN_DiscriminativePreTraining@release_gpu DataDir=/home/philly/jenkins/workspace/CNTK-Test-Linux-W1/Tests/EndToEndTests/Speech/Data ConfigDir=/home/philly/jenkins/workspace/CNTK-Test-Linux-W1/Tests/EndToEndTests/Speech/DNN/DiscriminativePreTraining OutputDir=/tmp/cntk-test-20160503181449.303380/Speech/DNN_DiscriminativePreTraining@release_gpu DeviceId=0 timestamping=true
 -------------------------------------------------------------------
 Build info: 
 
-		Built time: Aug 16 2016 09:41:56
-		Last modified date: Fri Aug 12 07:32:43 2016
+		Built time: May  3 2016 17:56:15
+		Last modified date: Tue May  3 11:36:22 2016
 		Build type: release
 		Build target: GPU
 		With 1bit-SGD: no
-		Math lib: mkl
+		Math lib: acml
 		CUDA_PATH: /usr/local/cuda-7.5
 		CUB_PATH: /usr/local/cub-1.4.1
 		CUDNN_PATH: /usr/local/cudnn-4.0
 		Build Branch: HEAD
-		Build SHA1: 026b1e772b963461e189f8f00aa7ed6951298f84
-		Built by philly on f67b30a647de
+		Build SHA1: 571b092d60e131fd529081a5ed52af2dc815dc82
+		Built by philly on 18750d26eb32
 		Build Path: /home/philly/jenkins/workspace/CNTK-Build-Linux
 -------------------------------------------------------------------
 Changed current directory to /home/philly/jenkins/workspace/CNTK-Test-Linux-W1/Tests/EndToEndTests/Speech/Data
-08/16/2016 09:57:15: -------------------------------------------------------------------
-08/16/2016 09:57:15: Build info: 
-
-08/16/2016 09:57:15: 		Built time: Aug 16 2016 09:41:56
-08/16/2016 09:57:15: 		Last modified date: Fri Aug 12 07:32:43 2016
-08/16/2016 09:57:15: 		Build type: release
-08/16/2016 09:57:15: 		Build target: GPU
-08/16/2016 09:57:15: 		With 1bit-SGD: no
-08/16/2016 09:57:15: 		Math lib: mkl
-08/16/2016 09:57:15: 		CUDA_PATH: /usr/local/cuda-7.5
-08/16/2016 09:57:15: 		CUB_PATH: /usr/local/cub-1.4.1
-08/16/2016 09:57:15: 		CUDNN_PATH: /usr/local/cudnn-4.0
-08/16/2016 09:57:15: 		Build Branch: HEAD
-08/16/2016 09:57:15: 		Build SHA1: 026b1e772b963461e189f8f00aa7ed6951298f84
-08/16/2016 09:57:15: 		Built by philly on f67b30a647de
-08/16/2016 09:57:15: 		Build Path: /home/philly/jenkins/workspace/CNTK-Build-Linux
-08/16/2016 09:57:15: -------------------------------------------------------------------
-08/16/2016 09:57:16: -------------------------------------------------------------------
-08/16/2016 09:57:16: GPU info:
-
-08/16/2016 09:57:16: 		Device[0]: cores = 2880; computeCapability = 3.5; type = "GeForce GTX 780 Ti"; memory = 3071 MB
-08/16/2016 09:57:16: 		Device[1]: cores = 2880; computeCapability = 3.5; type = "GeForce GTX 780 Ti"; memory = 3071 MB
-08/16/2016 09:57:16: 		Device[2]: cores = 2880; computeCapability = 3.5; type = "GeForce GTX 780 Ti"; memory = 3071 MB
-08/16/2016 09:57:16: 		Device[3]: cores = 2880; computeCapability = 3.5; type = "GeForce GTX 780 Ti"; memory = 3071 MB
-08/16/2016 09:57:16: -------------------------------------------------------------------
-
-08/16/2016 09:57:16: Running on localhost at 2016/08/16 09:57:16
-08/16/2016 09:57:16: Command line: 
-/home/philly/jenkins/workspace/CNTK-Test-Linux-W1/build/gpu/release/bin/cntk  configFile=/home/philly/jenkins/workspace/CNTK-Test-Linux-W1/Tests/EndToEndTests/Speech/DNN/DiscriminativePreTraining/cntk_dpt.cntk  currentDirectory=/home/philly/jenkins/workspace/CNTK-Test-Linux-W1/Tests/EndToEndTests/Speech/Data  RunDir=/tmp/cntk-test-20160816095713.701165/Speech/DNN_DiscriminativePreTraining@release_gpu  DataDir=/home/philly/jenkins/workspace/CNTK-Test-Linux-W1/Tests/EndToEndTests/Speech/Data  ConfigDir=/home/philly/jenkins/workspace/CNTK-Test-Linux-W1/Tests/EndToEndTests/Speech/DNN/DiscriminativePreTraining  OutputDir=/tmp/cntk-test-20160816095713.701165/Speech/DNN_DiscriminativePreTraining@release_gpu  DeviceId=0  timestamping=true
-
-
-
-08/16/2016 09:57:16: >>>>>>>>>>>>>>>>>>>> RAW CONFIG (VARIABLES NOT RESOLVED) >>>>>>>>>>>>>>>>>>>>
-08/16/2016 09:57:16: precision = "float"
+05/03/2016 18:15:19: -------------------------------------------------------------------
+05/03/2016 18:15:19: Build info: 
+
+05/03/2016 18:15:19: 		Built time: May  3 2016 17:56:15
+05/03/2016 18:15:19: 		Last modified date: Tue May  3 11:36:22 2016
+05/03/2016 18:15:19: 		Build type: release
+05/03/2016 18:15:19: 		Build target: GPU
+05/03/2016 18:15:19: 		With 1bit-SGD: no
+05/03/2016 18:15:19: 		Math lib: acml
+05/03/2016 18:15:19: 		CUDA_PATH: /usr/local/cuda-7.5
+05/03/2016 18:15:19: 		CUB_PATH: /usr/local/cub-1.4.1
+05/03/2016 18:15:19: 		CUDNN_PATH: /usr/local/cudnn-4.0
+05/03/2016 18:15:19: 		Build Branch: HEAD
+05/03/2016 18:15:19: 		Build SHA1: 571b092d60e131fd529081a5ed52af2dc815dc82
+05/03/2016 18:15:19: 		Built by philly on 18750d26eb32
+05/03/2016 18:15:19: 		Build Path: /home/philly/jenkins/workspace/CNTK-Build-Linux
+05/03/2016 18:15:19: -------------------------------------------------------------------
+
+05/03/2016 18:15:19: Running on localhost at 2016/05/03 18:15:19
+05/03/2016 18:15:19: Command line: 
+/home/philly/jenkins/workspace/CNTK-Test-Linux-W1/build/gpu/release/bin/cntk  configFile=/home/philly/jenkins/workspace/CNTK-Test-Linux-W1/Tests/EndToEndTests/Speech/DNN/DiscriminativePreTraining/cntk_dpt.cntk  currentDirectory=/home/philly/jenkins/workspace/CNTK-Test-Linux-W1/Tests/EndToEndTests/Speech/Data  RunDir=/tmp/cntk-test-20160503181449.303380/Speech/DNN_DiscriminativePreTraining@release_gpu  DataDir=/home/philly/jenkins/workspace/CNTK-Test-Linux-W1/Tests/EndToEndTests/Speech/Data  ConfigDir=/home/philly/jenkins/workspace/CNTK-Test-Linux-W1/Tests/EndToEndTests/Speech/DNN/DiscriminativePreTraining  OutputDir=/tmp/cntk-test-20160503181449.303380/Speech/DNN_DiscriminativePreTraining@release_gpu  DeviceId=0  timestamping=true
+
+
+
+05/03/2016 18:15:19: >>>>>>>>>>>>>>>>>>>> RAW CONFIG (VARIABLES NOT RESOLVED) >>>>>>>>>>>>>>>>>>>>
+05/03/2016 18:15:19: precision = "float"
 deviceId = $DeviceId$
 command = dptPre1:addLayer2:dptPre2:addLayer3:speechTrain
 ndlMacros = "$ConfigDir$/macros.txt"
@@ -129,7 +116,6 @@
     miniBatchMode = "partial"
     randomize = "auto"
     verbosity = 0
-    useMersenneTwisterRand=true
     features = [
         dim = 363
         type = "real"
@@ -143,17 +129,17 @@
     ]
 ]
 currentDirectory=/home/philly/jenkins/workspace/CNTK-Test-Linux-W1/Tests/EndToEndTests/Speech/Data
-RunDir=/tmp/cntk-test-20160816095713.701165/Speech/DNN_DiscriminativePreTraining@release_gpu
+RunDir=/tmp/cntk-test-20160503181449.303380/Speech/DNN_DiscriminativePreTraining@release_gpu
 DataDir=/home/philly/jenkins/workspace/CNTK-Test-Linux-W1/Tests/EndToEndTests/Speech/Data
 ConfigDir=/home/philly/jenkins/workspace/CNTK-Test-Linux-W1/Tests/EndToEndTests/Speech/DNN/DiscriminativePreTraining
-OutputDir=/tmp/cntk-test-20160816095713.701165/Speech/DNN_DiscriminativePreTraining@release_gpu
+OutputDir=/tmp/cntk-test-20160503181449.303380/Speech/DNN_DiscriminativePreTraining@release_gpu
 DeviceId=0
 timestamping=true
 
-08/16/2016 09:57:16: <<<<<<<<<<<<<<<<<<<< RAW CONFIG (VARIABLES NOT RESOLVED)  <<<<<<<<<<<<<<<<<<<<
-
-08/16/2016 09:57:16: >>>>>>>>>>>>>>>>>>>> RAW CONFIG WITH ALL VARIABLES RESOLVED >>>>>>>>>>>>>>>>>>>>
-08/16/2016 09:57:16: precision = "float"
+05/03/2016 18:15:19: <<<<<<<<<<<<<<<<<<<< RAW CONFIG (VARIABLES NOT RESOLVED)  <<<<<<<<<<<<<<<<<<<<
+
+05/03/2016 18:15:19: >>>>>>>>>>>>>>>>>>>> RAW CONFIG WITH ALL VARIABLES RESOLVED >>>>>>>>>>>>>>>>>>>>
+05/03/2016 18:15:19: precision = "float"
 deviceId = 0
 command = dptPre1:addLayer2:dptPre2:addLayer3:speechTrain
 ndlMacros = "/home/philly/jenkins/workspace/CNTK-Test-Linux-W1/Tests/EndToEndTests/Speech/DNN/DiscriminativePreTraining/macros.txt"
@@ -172,7 +158,7 @@
 ]
 dptPre1 = [
     action = "train"
-    modelPath = "/tmp/cntk-test-20160816095713.701165/Speech/DNN_DiscriminativePreTraining@release_gpu/models/Pre1/cntkSpeech"
+    modelPath = "/tmp/cntk-test-20160503181449.303380/Speech/DNN_DiscriminativePreTraining@release_gpu/models/Pre1/cntkSpeech"
     NDLNetworkBuilder = [
         networkDescription = "/home/philly/jenkins/workspace/CNTK-Test-Linux-W1/Tests/EndToEndTests/Speech/DNN/DiscriminativePreTraining/dnn_1layer.txt"
     ]
@@ -181,13 +167,13 @@
     action = "edit"
     currLayer = 1
     newLayer = 2
-    currModel = "/tmp/cntk-test-20160816095713.701165/Speech/DNN_DiscriminativePreTraining@release_gpu/models/Pre1/cntkSpeech"
-    newModel  = "/tmp/cntk-test-20160816095713.701165/Speech/DNN_DiscriminativePreTraining@release_gpu/models/Pre2/cntkSpeech.0"
+    currModel = "/tmp/cntk-test-20160503181449.303380/Speech/DNN_DiscriminativePreTraining@release_gpu/models/Pre1/cntkSpeech"
+    newModel  = "/tmp/cntk-test-20160503181449.303380/Speech/DNN_DiscriminativePreTraining@release_gpu/models/Pre2/cntkSpeech.0"
     editPath  = "/home/philly/jenkins/workspace/CNTK-Test-Linux-W1/Tests/EndToEndTests/Speech/DNN/DiscriminativePreTraining/add_layer.mel"
 ]
 dptPre2 = [
     action = "train"
-    modelPath = "/tmp/cntk-test-20160816095713.701165/Speech/DNN_DiscriminativePreTraining@release_gpu/models/Pre2/cntkSpeech"
+    modelPath = "/tmp/cntk-test-20160503181449.303380/Speech/DNN_DiscriminativePreTraining@release_gpu/models/Pre2/cntkSpeech"
     NDLNetworkBuilder = [
         networkDescription = "/home/philly/jenkins/workspace/CNTK-Test-Linux-W1/Tests/EndToEndTests/Speech/DNN/DiscriminativePreTraining/dnn_1layer.txt"
     ]
@@ -196,13 +182,13 @@
     action = "edit"
     currLayer = 2
     newLayer = 3
-    currModel = "/tmp/cntk-test-20160816095713.701165/Speech/DNN_DiscriminativePreTraining@release_gpu/models/Pre2/cntkSpeech"
-    newModel  = "/tmp/cntk-test-20160816095713.701165/Speech/DNN_DiscriminativePreTraining@release_gpu/models/cntkSpeech.0"
+    currModel = "/tmp/cntk-test-20160503181449.303380/Speech/DNN_DiscriminativePreTraining@release_gpu/models/Pre2/cntkSpeech"
+    newModel  = "/tmp/cntk-test-20160503181449.303380/Speech/DNN_DiscriminativePreTraining@release_gpu/models/cntkSpeech.0"
     editPath  = "/home/philly/jenkins/workspace/CNTK-Test-Linux-W1/Tests/EndToEndTests/Speech/DNN/DiscriminativePreTraining/add_layer.mel"
 ]
 speechTrain = [
     action = "train"
-    modelPath = "/tmp/cntk-test-20160816095713.701165/Speech/DNN_DiscriminativePreTraining@release_gpu/models/cntkSpeech"
+    modelPath = "/tmp/cntk-test-20160503181449.303380/Speech/DNN_DiscriminativePreTraining@release_gpu/models/cntkSpeech"
     deviceId = 0
     traceLevel = 1
     NDLNetworkBuilder = [
@@ -227,7 +213,6 @@
     miniBatchMode = "partial"
     randomize = "auto"
     verbosity = 0
-    useMersenneTwisterRand=true
     features = [
         dim = 363
         type = "real"
@@ -241,22 +226,22 @@
     ]
 ]
 currentDirectory=/home/philly/jenkins/workspace/CNTK-Test-Linux-W1/Tests/EndToEndTests/Speech/Data
-RunDir=/tmp/cntk-test-20160816095713.701165/Speech/DNN_DiscriminativePreTraining@release_gpu
+RunDir=/tmp/cntk-test-20160503181449.303380/Speech/DNN_DiscriminativePreTraining@release_gpu
 DataDir=/home/philly/jenkins/workspace/CNTK-Test-Linux-W1/Tests/EndToEndTests/Speech/Data
 ConfigDir=/home/philly/jenkins/workspace/CNTK-Test-Linux-W1/Tests/EndToEndTests/Speech/DNN/DiscriminativePreTraining
-OutputDir=/tmp/cntk-test-20160816095713.701165/Speech/DNN_DiscriminativePreTraining@release_gpu
+OutputDir=/tmp/cntk-test-20160503181449.303380/Speech/DNN_DiscriminativePreTraining@release_gpu
 DeviceId=0
 timestamping=true
 
-08/16/2016 09:57:16: <<<<<<<<<<<<<<<<<<<< RAW CONFIG WITH ALL VARIABLES RESOLVED <<<<<<<<<<<<<<<<<<<<
-
-08/16/2016 09:57:16: >>>>>>>>>>>>>>>>>>>> PROCESSED CONFIG WITH ALL VARIABLES RESOLVED >>>>>>>>>>>>>>>>>>>>
+05/03/2016 18:15:19: <<<<<<<<<<<<<<<<<<<< RAW CONFIG WITH ALL VARIABLES RESOLVED <<<<<<<<<<<<<<<<<<<<
+
+05/03/2016 18:15:19: >>>>>>>>>>>>>>>>>>>> PROCESSED CONFIG WITH ALL VARIABLES RESOLVED >>>>>>>>>>>>>>>>>>>>
 configparameters: cntk_dpt.cntk:addLayer2=[    
     action = "edit"
     currLayer = 1
     newLayer = 2
-    currModel = "/tmp/cntk-test-20160816095713.701165/Speech/DNN_DiscriminativePreTraining@release_gpu/models/Pre1/cntkSpeech"
-    newModel  = "/tmp/cntk-test-20160816095713.701165/Speech/DNN_DiscriminativePreTraining@release_gpu/models/Pre2/cntkSpeech.0"
+    currModel = "/tmp/cntk-test-20160503181449.303380/Speech/DNN_DiscriminativePreTraining@release_gpu/models/Pre1/cntkSpeech"
+    newModel  = "/tmp/cntk-test-20160503181449.303380/Speech/DNN_DiscriminativePreTraining@release_gpu/models/Pre2/cntkSpeech.0"
     editPath  = "/home/philly/jenkins/workspace/CNTK-Test-Linux-W1/Tests/EndToEndTests/Speech/DNN/DiscriminativePreTraining/add_layer.mel"
 ]
 
@@ -264,8 +249,8 @@
     action = "edit"
     currLayer = 2
     newLayer = 3
-    currModel = "/tmp/cntk-test-20160816095713.701165/Speech/DNN_DiscriminativePreTraining@release_gpu/models/Pre2/cntkSpeech"
-    newModel  = "/tmp/cntk-test-20160816095713.701165/Speech/DNN_DiscriminativePreTraining@release_gpu/models/cntkSpeech.0"
+    currModel = "/tmp/cntk-test-20160503181449.303380/Speech/DNN_DiscriminativePreTraining@release_gpu/models/Pre2/cntkSpeech"
+    newModel  = "/tmp/cntk-test-20160503181449.303380/Speech/DNN_DiscriminativePreTraining@release_gpu/models/cntkSpeech.0"
     editPath  = "/home/philly/jenkins/workspace/CNTK-Test-Linux-W1/Tests/EndToEndTests/Speech/DNN/DiscriminativePreTraining/add_layer.mel"
 ]
 
@@ -276,7 +261,7 @@
 configparameters: cntk_dpt.cntk:deviceId=0
 configparameters: cntk_dpt.cntk:dptPre1=[
     action = "train"
-    modelPath = "/tmp/cntk-test-20160816095713.701165/Speech/DNN_DiscriminativePreTraining@release_gpu/models/Pre1/cntkSpeech"
+    modelPath = "/tmp/cntk-test-20160503181449.303380/Speech/DNN_DiscriminativePreTraining@release_gpu/models/Pre1/cntkSpeech"
     NDLNetworkBuilder = [
         networkDescription = "/home/philly/jenkins/workspace/CNTK-Test-Linux-W1/Tests/EndToEndTests/Speech/DNN/DiscriminativePreTraining/dnn_1layer.txt"
     ]
@@ -284,7 +269,7 @@
 
 configparameters: cntk_dpt.cntk:dptPre2=[
     action = "train"
-    modelPath = "/tmp/cntk-test-20160816095713.701165/Speech/DNN_DiscriminativePreTraining@release_gpu/models/Pre2/cntkSpeech"
+    modelPath = "/tmp/cntk-test-20160503181449.303380/Speech/DNN_DiscriminativePreTraining@release_gpu/models/Pre2/cntkSpeech"
     NDLNetworkBuilder = [
         networkDescription = "/home/philly/jenkins/workspace/CNTK-Test-Linux-W1/Tests/EndToEndTests/Speech/DNN/DiscriminativePreTraining/dnn_1layer.txt"
     ]
@@ -294,7 +279,7 @@
 configparameters: cntk_dpt.cntk:globalMeanPath=GlobalStats/mean.363
 configparameters: cntk_dpt.cntk:globalPriorPath=GlobalStats/prior.132
 configparameters: cntk_dpt.cntk:ndlMacros=/home/philly/jenkins/workspace/CNTK-Test-Linux-W1/Tests/EndToEndTests/Speech/DNN/DiscriminativePreTraining/macros.txt
-configparameters: cntk_dpt.cntk:OutputDir=/tmp/cntk-test-20160816095713.701165/Speech/DNN_DiscriminativePreTraining@release_gpu
+configparameters: cntk_dpt.cntk:OutputDir=/tmp/cntk-test-20160503181449.303380/Speech/DNN_DiscriminativePreTraining@release_gpu
 configparameters: cntk_dpt.cntk:precision=float
 configparameters: cntk_dpt.cntk:reader=[
     readerType = "HTKMLFReader"
@@ -302,7 +287,6 @@
     miniBatchMode = "partial"
     randomize = "auto"
     verbosity = 0
-    useMersenneTwisterRand=true
     features = [
         dim = 363
         type = "real"
@@ -316,7 +300,7 @@
     ]
 ]
 
-configparameters: cntk_dpt.cntk:RunDir=/tmp/cntk-test-20160816095713.701165/Speech/DNN_DiscriminativePreTraining@release_gpu
+configparameters: cntk_dpt.cntk:RunDir=/tmp/cntk-test-20160503181449.303380/Speech/DNN_DiscriminativePreTraining@release_gpu
 configparameters: cntk_dpt.cntk:SGD=[
     epochSize = 81920
     minibatchSize = 256
@@ -329,7 +313,7 @@
 
 configparameters: cntk_dpt.cntk:speechTrain=[
     action = "train"
-    modelPath = "/tmp/cntk-test-20160816095713.701165/Speech/DNN_DiscriminativePreTraining@release_gpu/models/cntkSpeech"
+    modelPath = "/tmp/cntk-test-20160503181449.303380/Speech/DNN_DiscriminativePreTraining@release_gpu/models/cntkSpeech"
     deviceId = 0
     traceLevel = 1
     NDLNetworkBuilder = [
@@ -351,24 +335,24 @@
 
 configparameters: cntk_dpt.cntk:timestamping=true
 configparameters: cntk_dpt.cntk:traceLevel=1
-08/16/2016 09:57:16: <<<<<<<<<<<<<<<<<<<< PROCESSED CONFIG WITH ALL VARIABLES RESOLVED <<<<<<<<<<<<<<<<<<<<
-08/16/2016 09:57:16: Commands: dptPre1 addLayer2 dptPre2 addLayer3 speechTrain
-08/16/2016 09:57:16: Precision = "float"
-08/16/2016 09:57:16: CNTKModelPath: /tmp/cntk-test-20160816095713.701165/Speech/DNN_DiscriminativePreTraining@release_gpu/models/Pre1/cntkSpeech
-08/16/2016 09:57:16: CNTKCommandTrainInfo: dptPre1 : 2
-08/16/2016 09:57:16: CNTKModelPath: /tmp/cntk-test-20160816095713.701165/Speech/DNN_DiscriminativePreTraining@release_gpu/models/Pre2/cntkSpeech
-08/16/2016 09:57:16: CNTKCommandTrainInfo: dptPre2 : 2
-08/16/2016 09:57:16: CNTKModelPath: /tmp/cntk-test-20160816095713.701165/Speech/DNN_DiscriminativePreTraining@release_gpu/models/cntkSpeech
-08/16/2016 09:57:16: CNTKCommandTrainInfo: speechTrain : 4
-08/16/2016 09:57:16: CNTKCommandTrainInfo: CNTKNoMoreCommands_Total : 8
-
-08/16/2016 09:57:16: ##############################################################################
-08/16/2016 09:57:16: #                                                                            #
-08/16/2016 09:57:16: # Action "train"                                                             #
-08/16/2016 09:57:16: #                                                                            #
-08/16/2016 09:57:16: ##############################################################################
-
-08/16/2016 09:57:16: CNTKCommandTrainBegin: dptPre1
+05/03/2016 18:15:19: <<<<<<<<<<<<<<<<<<<< PROCESSED CONFIG WITH ALL VARIABLES RESOLVED <<<<<<<<<<<<<<<<<<<<
+05/03/2016 18:15:19: Commands: dptPre1 addLayer2 dptPre2 addLayer3 speechTrain
+05/03/2016 18:15:19: Precision = "float"
+05/03/2016 18:15:19: CNTKModelPath: /tmp/cntk-test-20160503181449.303380/Speech/DNN_DiscriminativePreTraining@release_gpu/models/Pre1/cntkSpeech
+05/03/2016 18:15:19: CNTKCommandTrainInfo: dptPre1 : 2
+05/03/2016 18:15:19: CNTKModelPath: /tmp/cntk-test-20160503181449.303380/Speech/DNN_DiscriminativePreTraining@release_gpu/models/Pre2/cntkSpeech
+05/03/2016 18:15:19: CNTKCommandTrainInfo: dptPre2 : 2
+05/03/2016 18:15:19: CNTKModelPath: /tmp/cntk-test-20160503181449.303380/Speech/DNN_DiscriminativePreTraining@release_gpu/models/cntkSpeech
+05/03/2016 18:15:19: CNTKCommandTrainInfo: speechTrain : 4
+05/03/2016 18:15:19: CNTKCommandTrainInfo: CNTKNoMoreCommands_Total : 8
+
+05/03/2016 18:15:19: ##############################################################################
+05/03/2016 18:15:19: #                                                                            #
+05/03/2016 18:15:19: # Action "train"                                                             #
+05/03/2016 18:15:19: #                                                                            #
+05/03/2016 18:15:19: ##############################################################################
+
+05/03/2016 18:15:19: CNTKCommandTrainBegin: dptPre1
 NDLBuilder Using GPU 0
 reading script file /home/philly/jenkins/workspace/CNTK-Test-Linux-W1/Tests/EndToEndTests/Speech/Data/glob_0000.scp ... 948 entries
 total 132 state names in state list /home/philly/jenkins/workspace/CNTK-Test-Linux-W1/Tests/EndToEndTests/Speech/Data/state.list
@@ -377,25 +361,14 @@
 label set 0: 129 classes
 minibatchutterancesource: 948 utterances grouped into 3 chunks, av. chunk size: 316.0 utterances, 84244.7 frames
 
-08/16/2016 09:57:16: Creating virgin network.
-Node 'globalMean' (LearnableParameter operation): Initializing Parameter[363 x 1] <- 0.000000.
-Node 'globalInvStd' (LearnableParameter operation): Initializing Parameter[363 x 1] <- 0.000000.
-Node 'globalPrior' (LearnableParameter operation): Initializing Parameter[132 x 1] <- 0.000000.
-Node 'HL1.W' (LearnableParameter operation): Initializing Parameter[512 x 363] <- 0.000000.
-Node 'HL1.b' (LearnableParameter operation): Initializing Parameter[512 x 1] <- 0.000000.
-Node 'OL.W' (LearnableParameter operation): Initializing Parameter[132 x 512] <- 0.000000.
-Node 'OL.b' (LearnableParameter operation): Initializing Parameter[132 x 1] <- 0.000000.
-Node 'HL1.W' (LearnableParameter operation): Initializing Parameter[512 x 363] <- uniform(seed=1, range=0.050000*1.000000, onCPU=false).
+05/03/2016 18:15:19: Creating virgin network.
 SetUniformRandomValue (GPU): creating curand object with seed 1, sizeof(ElemType)==4
-Node 'HL1.b' (LearnableParameter operation): Initializing Parameter[512 x 1] <- uniform(seed=2, range=0.050000*1.000000, onCPU=false).
-Node 'OL.W' (LearnableParameter operation): Initializing Parameter[132 x 512] <- uniform(seed=3, range=0.050000*1.000000, onCPU=false).
-Node 'OL.b' (LearnableParameter operation): Initializing Parameter[132 x 1] <- uniform(seed=4, range=0.050000*1.000000, onCPU=false).
 
 Post-processing network...
 
 3 roots:
 	ce = CrossEntropyWithSoftmax()
-	err = ClassificationError()
+	err = ErrorPrediction()
 	scaledLogLikelihood = Minus()
 
 Validating network. 19 nodes to process in pass 1.
@@ -415,7 +388,7 @@
 Validating --> OL.b = LearnableParameter() :  -> [132 x 1]
 Validating --> OL.z = Plus (OL.t, OL.b) : [132 x 1 x *], [132 x 1] -> [132 x 1 x *]
 Validating --> ce = CrossEntropyWithSoftmax (labels, OL.z) : [132 x *], [132 x 1 x *] -> [1]
-Validating --> err = ClassificationError (labels, OL.z) : [132 x *], [132 x 1 x *] -> [1]
+Validating --> err = ErrorPrediction (labels, OL.z) : [132 x *], [132 x 1 x *] -> [1]
 Validating --> globalPrior = LearnableParameter() :  -> [132 x 1]
 Validating --> logPrior = Log (globalPrior) : [132 x 1] -> [132 x 1]
 Validating --> scaledLogLikelihood = Minus (OL.z, logPrior) : [132 x 1 x *], [132 x 1] -> [132 x 1 x *]
@@ -431,140 +404,142 @@
 
 Post-processing network complete.
 
-08/16/2016 09:57:16: Created model with 19 nodes on GPU 0.
-
-08/16/2016 09:57:16: Training criterion node(s):
-08/16/2016 09:57:16: 	ce = CrossEntropyWithSoftmax
-
-<<<<<<< HEAD
-05/03/2016 18:15:19: 	err = ClassificationError
-=======
-08/16/2016 09:57:16: Evaluation criterion node(s):
-08/16/2016 09:57:16: 	err = ErrorPrediction
->>>>>>> 8493f118
+05/03/2016 18:15:19: Created model with 19 nodes on GPU 0.
+
+05/03/2016 18:15:19: Training criterion node(s):
+05/03/2016 18:15:19: 	ce = CrossEntropyWithSoftmax
+
+05/03/2016 18:15:19: Evaluation criterion node(s):
+
+05/03/2016 18:15:19: 	err = ErrorPrediction
 
 
 Allocating matrices for forward and/or backward propagation.
 
-Memory Sharing: Out of 29 matrices, 11 are shared as 5, and 18 are not shared.
-
-	{ HL1.W : [512 x 363] (gradient)
-	  HL1.z : [512 x 1 x *] }
-	{ HL1.t : [512 x *] (gradient)
-	  HL1.y : [512 x 1 x *] }
-	{ HL1.z : [512 x 1 x *] (gradient)
-	  OL.t : [132 x 1 x *] }
-	{ OL.W : [132 x 512] (gradient)
-	  OL.z : [132 x 1 x *] }
-	{ HL1.b : [512 x 1] (gradient)
-	  HL1.y : [512 x 1 x *] (gradient)
-	  OL.z : [132 x 1 x *] (gradient) }
-
-
-08/16/2016 09:57:16: Training 254084 parameters in 4 out of 4 parameter tensors and 10 nodes with gradient:
-
-08/16/2016 09:57:16: 	Node 'HL1.W' (LearnableParameter operation) : [512 x 363]
-08/16/2016 09:57:16: 	Node 'HL1.b' (LearnableParameter operation) : [512 x 1]
-08/16/2016 09:57:16: 	Node 'OL.W' (LearnableParameter operation) : [132 x 512]
-08/16/2016 09:57:16: 	Node 'OL.b' (LearnableParameter operation) : [132 x 1]
-
-08/16/2016 09:57:16: No PreCompute nodes found, or all already computed. Skipping pre-computation step.
-
-08/16/2016 09:57:16: Starting Epoch 1: learning rate per sample = 0.003125  effective momentum = 0.900000  momentum as time constant = 2429.8 samples
+Memory Sharing Structure:
+
+(nil): {[err Gradient[1]] [featNorm Gradient[363 x *]] [features Gradient[363 x *]] [globalInvStd Gradient[363 x 1]] [globalMean Gradient[363 x 1]] [globalPrior Gradient[132 x 1]] [labels Gradient[132 x *]] [logPrior Gradient[132 x 1]] [scaledLogLikelihood Gradient[132 x 1 x *]] }
+0x2d601b8: {[features Value[363 x *]] }
+0x2e44598: {[scaledLogLikelihood Value[132 x 1 x *]] }
+0x2e44758: {[ce Value[1]] }
+0x2e449d8: {[featNorm Value[363 x *]] }
+0x36ffd58: {[labels Value[132 x *]] }
+0x3700918: {[globalMean Value[363 x 1]] }
+0x3701688: {[globalInvStd Value[363 x 1]] }
+0x3702068: {[globalPrior Value[132 x 1]] }
+0x3702a08: {[HL1.W Value[512 x 363]] }
+0x3702aa8: {[HL1.b Value[512 x 1]] }
+0x3704e18: {[OL.W Value[132 x 512]] }
+0x3705958: {[OL.b Value[132 x 1]] }
+0x3b56d28: {[err Value[1]] }
+0x3f154f8: {[HL1.t Value[512 x *]] }
+0x3f15678: {[logPrior Value[132 x 1]] }
+0x3f17308: {[HL1.W Gradient[512 x 363]] [HL1.z Value[512 x 1 x *]] }
+0x3f17408: {[HL1.t Gradient[512 x *]] [HL1.y Value[512 x 1 x *]] }
+0x3f17838: {[HL1.z Gradient[512 x 1 x *]] [OL.t Value[132 x 1 x *]] }
+0x3f17998: {[OL.W Gradient[132 x 512]] [OL.z Value[132 x 1 x *]] }
+0x3f18418: {[ce Gradient[1]] }
+0x3f185d8: {[HL1.b Gradient[512 x 1]] [HL1.y Gradient[512 x 1 x *]] [OL.z Gradient[132 x 1 x *]] }
+0x3f18798: {[OL.t Gradient[132 x 1 x *]] }
+0x3f18958: {[OL.b Gradient[132 x 1]] }
+
+05/03/2016 18:15:19: No PreCompute nodes found, skipping PreCompute step.
+
+05/03/2016 18:15:19: Starting Epoch 1: learning rate per sample = 0.003125  effective momentum = 0.900000  momentum as time constant = 2429.8 samples
 minibatchiterator: epoch 0: frames [0..81920] (first utterance at frame 0), data subset 0 of 1, with 1 datapasses
 requiredata: determined feature kind as 33-dimensional 'USER' with frame shift 10.0 ms
 
-08/16/2016 09:57:16: Starting minibatch loop.
-08/16/2016 09:57:16:  Epoch[ 1 of 2]-Minibatch[   1-  10, 3.12%]: ce = 3.77545433 * 2560; err = 0.83984375 * 2560; time = 0.1196s; samplesPerSecond = 21402.2
-08/16/2016 09:57:16:  Epoch[ 1 of 2]-Minibatch[  11-  20, 6.25%]: ce = 2.92129173 * 2560; err = 0.69921875 * 2560; time = 0.0086s; samplesPerSecond = 297225.1
-08/16/2016 09:57:17:  Epoch[ 1 of 2]-Minibatch[  21-  30, 9.38%]: ce = 2.54243622 * 2560; err = 0.64882812 * 2560; time = 0.0086s; samplesPerSecond = 298786.2
-08/16/2016 09:57:17:  Epoch[ 1 of 2]-Minibatch[  31-  40, 12.50%]: ce = 2.20117416 * 2560; err = 0.60156250 * 2560; time = 0.0086s; samplesPerSecond = 297847.6
-08/16/2016 09:57:17:  Epoch[ 1 of 2]-Minibatch[  41-  50, 15.62%]: ce = 1.98474121 * 2560; err = 0.55273438 * 2560; time = 0.0086s; samplesPerSecond = 298925.7
-08/16/2016 09:57:17:  Epoch[ 1 of 2]-Minibatch[  51-  60, 18.75%]: ce = 1.87129364 * 2560; err = 0.51562500 * 2560; time = 0.0086s; samplesPerSecond = 299240.2
-08/16/2016 09:57:17:  Epoch[ 1 of 2]-Minibatch[  61-  70, 21.88%]: ce = 1.83400879 * 2560; err = 0.52812500 * 2560; time = 0.0086s; samplesPerSecond = 298855.9
-08/16/2016 09:57:17:  Epoch[ 1 of 2]-Minibatch[  71-  80, 25.00%]: ce = 1.71646271 * 2560; err = 0.49335937 * 2560; time = 0.0086s; samplesPerSecond = 299135.3
-08/16/2016 09:57:17:  Epoch[ 1 of 2]-Minibatch[  81-  90, 28.12%]: ce = 1.66541901 * 2560; err = 0.46328125 * 2560; time = 0.0086s; samplesPerSecond = 297639.8
-08/16/2016 09:57:17:  Epoch[ 1 of 2]-Minibatch[  91- 100, 31.25%]: ce = 1.57725983 * 2560; err = 0.46054688 * 2560; time = 0.0085s; samplesPerSecond = 299660.5
-08/16/2016 09:57:17:  Epoch[ 1 of 2]-Minibatch[ 101- 110, 34.38%]: ce = 1.61621094 * 2560; err = 0.45390625 * 2560; time = 0.0085s; samplesPerSecond = 300610.6
-08/16/2016 09:57:17:  Epoch[ 1 of 2]-Minibatch[ 111- 120, 37.50%]: ce = 1.56063995 * 2560; err = 0.44140625 * 2560; time = 0.0085s; samplesPerSecond = 300011.7
-08/16/2016 09:57:17:  Epoch[ 1 of 2]-Minibatch[ 121- 130, 40.62%]: ce = 1.52853241 * 2560; err = 0.44492188 * 2560; time = 0.0085s; samplesPerSecond = 301637.8
-08/16/2016 09:57:17:  Epoch[ 1 of 2]-Minibatch[ 131- 140, 43.75%]: ce = 1.53460999 * 2560; err = 0.46210937 * 2560; time = 0.0086s; samplesPerSecond = 299345.2
-08/16/2016 09:57:17:  Epoch[ 1 of 2]-Minibatch[ 141- 150, 46.88%]: ce = 1.46377869 * 2560; err = 0.44140625 * 2560; time = 0.0085s; samplesPerSecond = 300681.2
-08/16/2016 09:57:17:  Epoch[ 1 of 2]-Minibatch[ 151- 160, 50.00%]: ce = 1.43344116 * 2560; err = 0.42617187 * 2560; time = 0.0085s; samplesPerSecond = 300787.2
-08/16/2016 09:57:17:  Epoch[ 1 of 2]-Minibatch[ 161- 170, 53.12%]: ce = 1.43216858 * 2560; err = 0.42148438 * 2560; time = 0.0085s; samplesPerSecond = 300328.5
-08/16/2016 09:57:17:  Epoch[ 1 of 2]-Minibatch[ 171- 180, 56.25%]: ce = 1.37991028 * 2560; err = 0.41250000 * 2560; time = 0.0085s; samplesPerSecond = 300082.1
-08/16/2016 09:57:17:  Epoch[ 1 of 2]-Minibatch[ 181- 190, 59.38%]: ce = 1.35844727 * 2560; err = 0.40039062 * 2560; time = 0.0085s; samplesPerSecond = 300645.9
-08/16/2016 09:57:17:  Epoch[ 1 of 2]-Minibatch[ 191- 200, 62.50%]: ce = 1.44847107 * 2560; err = 0.42656250 * 2560; time = 0.0086s; samplesPerSecond = 298472.7
-08/16/2016 09:57:17:  Epoch[ 1 of 2]-Minibatch[ 201- 210, 65.62%]: ce = 1.43933411 * 2560; err = 0.42539063 * 2560; time = 0.0085s; samplesPerSecond = 301070.2
-08/16/2016 09:57:17:  Epoch[ 1 of 2]-Minibatch[ 211- 220, 68.75%]: ce = 1.41740417 * 2560; err = 0.42539063 * 2560; time = 0.0085s; samplesPerSecond = 300187.6
-08/16/2016 09:57:17:  Epoch[ 1 of 2]-Minibatch[ 221- 230, 71.88%]: ce = 1.33209229 * 2560; err = 0.40468750 * 2560; time = 0.0085s; samplesPerSecond = 299555.3
-08/16/2016 09:57:17:  Epoch[ 1 of 2]-Minibatch[ 231- 240, 75.00%]: ce = 1.36106567 * 2560; err = 0.40429688 * 2560; time = 0.0085s; samplesPerSecond = 299485.3
-08/16/2016 09:57:17:  Epoch[ 1 of 2]-Minibatch[ 241- 250, 78.12%]: ce = 1.30946045 * 2560; err = 0.39804688 * 2560; time = 0.0086s; samplesPerSecond = 298298.8
-08/16/2016 09:57:17:  Epoch[ 1 of 2]-Minibatch[ 251- 260, 81.25%]: ce = 1.25348206 * 2560; err = 0.37031250 * 2560; time = 0.0086s; samplesPerSecond = 299240.2
-08/16/2016 09:57:17:  Epoch[ 1 of 2]-Minibatch[ 261- 270, 84.38%]: ce = 1.30354004 * 2560; err = 0.39687500 * 2560; time = 0.0085s; samplesPerSecond = 300999.4
-08/16/2016 09:57:17:  Epoch[ 1 of 2]-Minibatch[ 271- 280, 87.50%]: ce = 1.36096191 * 2560; err = 0.40937500 * 2560; time = 0.0085s; samplesPerSecond = 299941.4
-08/16/2016 09:57:17:  Epoch[ 1 of 2]-Minibatch[ 281- 290, 90.62%]: ce = 1.29523315 * 2560; err = 0.39375000 * 2560; time = 0.0092s; samplesPerSecond = 277086.3
-08/16/2016 09:57:17:  Epoch[ 1 of 2]-Minibatch[ 291- 300, 93.75%]: ce = 1.35650330 * 2560; err = 0.41054687 * 2560; time = 0.0080s; samplesPerSecond = 319560.6
-08/16/2016 09:57:17:  Epoch[ 1 of 2]-Minibatch[ 301- 310, 96.88%]: ce = 1.32445068 * 2560; err = 0.39843750 * 2560; time = 0.0079s; samplesPerSecond = 322987.6
-08/16/2016 09:57:17:  Epoch[ 1 of 2]-Minibatch[ 311- 320, 100.00%]: ce = 1.26812134 * 2560; err = 0.38203125 * 2560; time = 0.0080s; samplesPerSecond = 320200.1
-08/16/2016 09:57:17: Finished Epoch[ 1 of 2]: [Training] ce = 1.65210629 * 81920; err = 0.46728516 * 81920; totalSamplesSeen = 81920; learningRatePerSample = 0.003125; epochTime=0.554957s
-08/16/2016 09:57:17: SGD: Saving checkpoint model '/tmp/cntk-test-20160816095713.701165/Speech/DNN_DiscriminativePreTraining@release_gpu/models/Pre1/cntkSpeech.1'
-
-08/16/2016 09:57:17: Starting Epoch 2: learning rate per sample = 0.003125  effective momentum = 0.900000  momentum as time constant = 2429.8 samples
+05/03/2016 18:15:19: Starting minibatch loop.
+05/03/2016 18:15:19:  Epoch[ 1 of 2]-Minibatch[   1-  10, 3.12%]: ce = 3.74183846 * 2560; err = 0.80195313 * 2560; time = 0.1138s; samplesPerSecond = 22502.7
+05/03/2016 18:15:20:  Epoch[ 1 of 2]-Minibatch[  11-  20, 6.25%]: ce = 2.91124763 * 2560; err = 0.70898438 * 2560; time = 0.0078s; samplesPerSecond = 326280.9
+05/03/2016 18:15:20:  Epoch[ 1 of 2]-Minibatch[  21-  30, 9.38%]: ce = 2.58015976 * 2560; err = 0.66640625 * 2560; time = 0.0077s; samplesPerSecond = 331005.9
+05/03/2016 18:15:20:  Epoch[ 1 of 2]-Minibatch[  31-  40, 12.50%]: ce = 2.27427139 * 2560; err = 0.58750000 * 2560; time = 0.0077s; samplesPerSecond = 331005.9
+05/03/2016 18:15:20:  Epoch[ 1 of 2]-Minibatch[  41-  50, 15.62%]: ce = 2.05503616 * 2560; err = 0.56093750 * 2560; time = 0.0077s; samplesPerSecond = 333767.9
+05/03/2016 18:15:20:  Epoch[ 1 of 2]-Minibatch[  51-  60, 18.75%]: ce = 1.91055145 * 2560; err = 0.52812500 * 2560; time = 0.0077s; samplesPerSecond = 333203.2
+05/03/2016 18:15:20:  Epoch[ 1 of 2]-Minibatch[  61-  70, 21.88%]: ce = 1.81562653 * 2560; err = 0.51171875 * 2560; time = 0.0077s; samplesPerSecond = 333594.0
+05/03/2016 18:15:20:  Epoch[ 1 of 2]-Minibatch[  71-  80, 25.00%]: ce = 1.68803253 * 2560; err = 0.48476562 * 2560; time = 0.0077s; samplesPerSecond = 331348.7
+05/03/2016 18:15:20:  Epoch[ 1 of 2]-Minibatch[  81-  90, 28.12%]: ce = 1.57382050 * 2560; err = 0.45429687 * 2560; time = 0.0076s; samplesPerSecond = 335034.7
+05/03/2016 18:15:20:  Epoch[ 1 of 2]-Minibatch[  91- 100, 31.25%]: ce = 1.62090149 * 2560; err = 0.47304687 * 2560; time = 0.0076s; samplesPerSecond = 336178.6
+05/03/2016 18:15:20:  Epoch[ 1 of 2]-Minibatch[ 101- 110, 34.38%]: ce = 1.59272461 * 2560; err = 0.47500000 * 2560; time = 0.0077s; samplesPerSecond = 331821.1
+05/03/2016 18:15:20:  Epoch[ 1 of 2]-Minibatch[ 111- 120, 37.50%]: ce = 1.51520386 * 2560; err = 0.44531250 * 2560; time = 0.0076s; samplesPerSecond = 335210.2
+05/03/2016 18:15:20:  Epoch[ 1 of 2]-Minibatch[ 121- 130, 40.62%]: ce = 1.49181976 * 2560; err = 0.45039062 * 2560; time = 0.0076s; samplesPerSecond = 335429.8
+05/03/2016 18:15:20:  Epoch[ 1 of 2]-Minibatch[ 131- 140, 43.75%]: ce = 1.53703613 * 2560; err = 0.44804688 * 2560; time = 0.0078s; samplesPerSecond = 330152.2
+05/03/2016 18:15:20:  Epoch[ 1 of 2]-Minibatch[ 141- 150, 46.88%]: ce = 1.43095398 * 2560; err = 0.41640625 * 2560; time = 0.0076s; samplesPerSecond = 334859.4
+05/03/2016 18:15:20:  Epoch[ 1 of 2]-Minibatch[ 151- 160, 50.00%]: ce = 1.41503601 * 2560; err = 0.40078125 * 2560; time = 0.0077s; samplesPerSecond = 334640.5
+05/03/2016 18:15:20:  Epoch[ 1 of 2]-Minibatch[ 161- 170, 53.12%]: ce = 1.38913574 * 2560; err = 0.41132812 * 2560; time = 0.0077s; samplesPerSecond = 334160.0
+05/03/2016 18:15:20:  Epoch[ 1 of 2]-Minibatch[ 171- 180, 56.25%]: ce = 1.41207886 * 2560; err = 0.42226562 * 2560; time = 0.0077s; samplesPerSecond = 332467.5
+05/03/2016 18:15:20:  Epoch[ 1 of 2]-Minibatch[ 181- 190, 59.38%]: ce = 1.39968262 * 2560; err = 0.40664062 * 2560; time = 0.0077s; samplesPerSecond = 334596.8
+05/03/2016 18:15:20:  Epoch[ 1 of 2]-Minibatch[ 191- 200, 62.50%]: ce = 1.42729187 * 2560; err = 0.42617187 * 2560; time = 0.0077s; samplesPerSecond = 331177.2
+05/03/2016 18:15:20:  Epoch[ 1 of 2]-Minibatch[ 201- 210, 65.62%]: ce = 1.41336365 * 2560; err = 0.42343750 * 2560; time = 0.0077s; samplesPerSecond = 334640.5
+05/03/2016 18:15:20:  Epoch[ 1 of 2]-Minibatch[ 211- 220, 68.75%]: ce = 1.33186951 * 2560; err = 0.39960937 * 2560; time = 0.0077s; samplesPerSecond = 333594.0
+05/03/2016 18:15:20:  Epoch[ 1 of 2]-Minibatch[ 221- 230, 71.88%]: ce = 1.28581238 * 2560; err = 0.38710937 * 2560; time = 0.0076s; samplesPerSecond = 335166.3
+05/03/2016 18:15:20:  Epoch[ 1 of 2]-Minibatch[ 231- 240, 75.00%]: ce = 1.34127502 * 2560; err = 0.40976563 * 2560; time = 0.0077s; samplesPerSecond = 333594.0
+05/03/2016 18:15:20:  Epoch[ 1 of 2]-Minibatch[ 241- 250, 78.12%]: ce = 1.32666016 * 2560; err = 0.39726563 * 2560; time = 0.0077s; samplesPerSecond = 333203.2
+05/03/2016 18:15:20:  Epoch[ 1 of 2]-Minibatch[ 251- 260, 81.25%]: ce = 1.21437378 * 2560; err = 0.37265625 * 2560; time = 0.0077s; samplesPerSecond = 330365.2
+05/03/2016 18:15:20:  Epoch[ 1 of 2]-Minibatch[ 261- 270, 84.38%]: ce = 1.23749695 * 2560; err = 0.37343750 * 2560; time = 0.0077s; samplesPerSecond = 330963.2
+05/03/2016 18:15:20:  Epoch[ 1 of 2]-Minibatch[ 271- 280, 87.50%]: ce = 1.29956665 * 2560; err = 0.39023438 * 2560; time = 0.0077s; samplesPerSecond = 334509.3
+05/03/2016 18:15:20:  Epoch[ 1 of 2]-Minibatch[ 281- 290, 90.62%]: ce = 1.21198120 * 2560; err = 0.37382813 * 2560; time = 0.0077s; samplesPerSecond = 333767.9
+05/03/2016 18:15:20:  Epoch[ 1 of 2]-Minibatch[ 291- 300, 93.75%]: ce = 1.20528259 * 2560; err = 0.36718750 * 2560; time = 0.0077s; samplesPerSecond = 331907.2
+05/03/2016 18:15:20:  Epoch[ 1 of 2]-Minibatch[ 301- 310, 96.88%]: ce = 1.23613586 * 2560; err = 0.37343750 * 2560; time = 0.0077s; samplesPerSecond = 332597.1
+05/03/2016 18:15:20:  Epoch[ 1 of 2]-Minibatch[ 311- 320, 100.00%]: ce = 1.25615234 * 2560; err = 0.38164063 * 2560; time = 0.0077s; samplesPerSecond = 331348.7
+05/03/2016 18:15:20: Finished Epoch[ 1 of 2]: [Training] ce = 1.62945061 * 81920; err = 0.46030273 * 81920; totalSamplesSeen = 81920; learningRatePerSample = 0.003125; epochTime=0.43802s
+05/03/2016 18:15:20: SGD: Saving checkpoint model '/tmp/cntk-test-20160503181449.303380/Speech/DNN_DiscriminativePreTraining@release_gpu/models/Pre1/cntkSpeech.1'
+
+05/03/2016 18:15:20: Starting Epoch 2: learning rate per sample = 0.003125  effective momentum = 0.900000  momentum as time constant = 2429.8 samples
 minibatchiterator: epoch 1: frames [81920..163840] (first utterance at frame 81920), data subset 0 of 1, with 1 datapasses
 
-08/16/2016 09:57:17: Starting minibatch loop.
-08/16/2016 09:57:17:  Epoch[ 2 of 2]-Minibatch[   1-  10, 3.12%]: ce = 1.24494066 * 2560; err = 0.39062500 * 2560; time = 0.0094s; samplesPerSecond = 273533.5
-08/16/2016 09:57:17:  Epoch[ 2 of 2]-Minibatch[  11-  20, 6.25%]: ce = 1.23623838 * 2560; err = 0.36718750 * 2560; time = 0.0081s; samplesPerSecond = 317421.0
-08/16/2016 09:57:17:  Epoch[ 2 of 2]-Minibatch[  21-  30, 9.38%]: ce = 1.26030045 * 2560; err = 0.39296875 * 2560; time = 0.0081s; samplesPerSecond = 316753.3
-08/16/2016 09:57:17:  Epoch[ 2 of 2]-Minibatch[  31-  40, 12.50%]: ce = 1.26366539 * 2560; err = 0.38320312 * 2560; time = 0.0081s; samplesPerSecond = 317617.9
-08/16/2016 09:57:17:  Epoch[ 2 of 2]-Minibatch[  41-  50, 15.62%]: ce = 1.27961769 * 2560; err = 0.36914062 * 2560; time = 0.0080s; samplesPerSecond = 321769.7
-08/16/2016 09:57:17:  Epoch[ 2 of 2]-Minibatch[  51-  60, 18.75%]: ce = 1.17966309 * 2560; err = 0.35312500 * 2560; time = 0.0079s; samplesPerSecond = 322012.6
-08/16/2016 09:57:17:  Epoch[ 2 of 2]-Minibatch[  61-  70, 21.88%]: ce = 1.19451904 * 2560; err = 0.36640625 * 2560; time = 0.0079s; samplesPerSecond = 324214.8
-08/16/2016 09:57:17:  Epoch[ 2 of 2]-Minibatch[  71-  80, 25.00%]: ce = 1.22797241 * 2560; err = 0.37109375 * 2560; time = 0.0079s; samplesPerSecond = 322865.4
-08/16/2016 09:57:17:  Epoch[ 2 of 2]-Minibatch[  81-  90, 28.12%]: ce = 1.26700439 * 2560; err = 0.38750000 * 2560; time = 0.0079s; samplesPerSecond = 322987.6
-08/16/2016 09:57:17:  Epoch[ 2 of 2]-Minibatch[  91- 100, 31.25%]: ce = 1.24487915 * 2560; err = 0.37109375 * 2560; time = 0.0079s; samplesPerSecond = 323722.8
-08/16/2016 09:57:17:  Epoch[ 2 of 2]-Minibatch[ 101- 110, 34.38%]: ce = 1.20520325 * 2560; err = 0.36796875 * 2560; time = 0.0079s; samplesPerSecond = 322662.0
-08/16/2016 09:57:17:  Epoch[ 2 of 2]-Minibatch[ 111- 120, 37.50%]: ce = 1.18870239 * 2560; err = 0.36289063 * 2560; time = 0.0079s; samplesPerSecond = 325327.2
-08/16/2016 09:57:17:  Epoch[ 2 of 2]-Minibatch[ 121- 130, 40.62%]: ce = 1.16525116 * 2560; err = 0.36367187 * 2560; time = 0.0080s; samplesPerSecond = 320802.0
-08/16/2016 09:57:17:  Epoch[ 2 of 2]-Minibatch[ 131- 140, 43.75%]: ce = 1.16569672 * 2560; err = 0.36523438 * 2560; time = 0.0079s; samplesPerSecond = 323354.8
-08/16/2016 09:57:17:  Epoch[ 2 of 2]-Minibatch[ 141- 150, 46.88%]: ce = 1.14518127 * 2560; err = 0.34218750 * 2560; time = 0.0088s; samplesPerSecond = 292170.7
-08/16/2016 09:57:17:  Epoch[ 2 of 2]-Minibatch[ 151- 160, 50.00%]: ce = 1.11732483 * 2560; err = 0.35195312 * 2560; time = 0.0079s; samplesPerSecond = 322865.4
-08/16/2016 09:57:17:  Epoch[ 2 of 2]-Minibatch[ 161- 170, 53.12%]: ce = 1.17393036 * 2560; err = 0.35390625 * 2560; time = 0.0079s; samplesPerSecond = 324790.7
-08/16/2016 09:57:17:  Epoch[ 2 of 2]-Minibatch[ 171- 180, 56.25%]: ce = 1.13165283 * 2560; err = 0.35703125 * 2560; time = 0.0079s; samplesPerSecond = 325865.6
-08/16/2016 09:57:17:  Epoch[ 2 of 2]-Minibatch[ 181- 190, 59.38%]: ce = 1.14869232 * 2560; err = 0.35312500 * 2560; time = 0.0078s; samplesPerSecond = 326697.3
-08/16/2016 09:57:17:  Epoch[ 2 of 2]-Minibatch[ 191- 200, 62.50%]: ce = 1.11426697 * 2560; err = 0.33710937 * 2560; time = 0.0079s; samplesPerSecond = 325244.6
-08/16/2016 09:57:17:  Epoch[ 2 of 2]-Minibatch[ 201- 210, 65.62%]: ce = 1.17790833 * 2560; err = 0.35585937 * 2560; time = 0.0078s; samplesPerSecond = 326364.1
-08/16/2016 09:57:17:  Epoch[ 2 of 2]-Minibatch[ 211- 220, 68.75%]: ce = 1.15280762 * 2560; err = 0.35625000 * 2560; time = 0.0078s; samplesPerSecond = 326655.6
-08/16/2016 09:57:17:  Epoch[ 2 of 2]-Minibatch[ 221- 230, 71.88%]: ce = 1.09865112 * 2560; err = 0.34687500 * 2560; time = 0.0078s; samplesPerSecond = 328036.9
-08/16/2016 09:57:17:  Epoch[ 2 of 2]-Minibatch[ 231- 240, 75.00%]: ce = 1.13216553 * 2560; err = 0.35312500 * 2560; time = 0.0079s; samplesPerSecond = 324379.1
-08/16/2016 09:57:17:  Epoch[ 2 of 2]-Minibatch[ 241- 250, 78.12%]: ce = 1.09484863 * 2560; err = 0.34101562 * 2560; time = 0.0078s; samplesPerSecond = 326364.1
-08/16/2016 09:57:17:  Epoch[ 2 of 2]-Minibatch[ 251- 260, 81.25%]: ce = 1.09128418 * 2560; err = 0.32539062 * 2560; time = 0.0079s; samplesPerSecond = 326073.1
-08/16/2016 09:57:17:  Epoch[ 2 of 2]-Minibatch[ 261- 270, 84.38%]: ce = 1.12996826 * 2560; err = 0.35195312 * 2560; time = 0.0078s; samplesPerSecond = 328879.8
-08/16/2016 09:57:17:  Epoch[ 2 of 2]-Minibatch[ 271- 280, 87.50%]: ce = 1.13035278 * 2560; err = 0.33945313 * 2560; time = 0.0079s; samplesPerSecond = 322987.6
-08/16/2016 09:57:17:  Epoch[ 2 of 2]-Minibatch[ 281- 290, 90.62%]: ce = 1.11663208 * 2560; err = 0.34687500 * 2560; time = 0.0078s; samplesPerSecond = 329048.8
-08/16/2016 09:57:17:  Epoch[ 2 of 2]-Minibatch[ 291- 300, 93.75%]: ce = 1.08121948 * 2560; err = 0.33750000 * 2560; time = 0.0078s; samplesPerSecond = 327742.9
-08/16/2016 09:57:17:  Epoch[ 2 of 2]-Minibatch[ 301- 310, 96.88%]: ce = 1.08856812 * 2560; err = 0.34531250 * 2560; time = 0.0078s; samplesPerSecond = 328922.0
-08/16/2016 09:57:17:  Epoch[ 2 of 2]-Minibatch[ 311- 320, 100.00%]: ce = 1.07200928 * 2560; err = 0.32500000 * 2560; time = 0.0078s; samplesPerSecond = 328795.3
-08/16/2016 09:57:17: Finished Epoch[ 2 of 2]: [Training] ce = 1.16628494 * 81920; err = 0.35725098 * 81920; totalSamplesSeen = 163840; learningRatePerSample = 0.003125; epochTime=0.258187s
-08/16/2016 09:57:17: SGD: Saving checkpoint model '/tmp/cntk-test-20160816095713.701165/Speech/DNN_DiscriminativePreTraining@release_gpu/models/Pre1/cntkSpeech'
-08/16/2016 09:57:17: CNTKCommandTrainEnd: dptPre1
-
-08/16/2016 09:57:17: Action "train" complete.
-
-
-08/16/2016 09:57:17: ##############################################################################
-08/16/2016 09:57:17: #                                                                            #
-08/16/2016 09:57:17: # Action "edit"                                                              #
-08/16/2016 09:57:17: #                                                                            #
-08/16/2016 09:57:17: ##############################################################################
+05/03/2016 18:15:20: Starting minibatch loop.
+05/03/2016 18:15:20:  Epoch[ 2 of 2]-Minibatch[   1-  10, 3.12%]: ce = 1.23230953 * 2560; err = 0.38320312 * 2560; time = 0.0092s; samplesPerSecond = 278897.5
+05/03/2016 18:15:20:  Epoch[ 2 of 2]-Minibatch[  11-  20, 6.25%]: ce = 1.20511341 * 2560; err = 0.37421875 * 2560; time = 0.0081s; samplesPerSecond = 317106.4
+05/03/2016 18:15:20:  Epoch[ 2 of 2]-Minibatch[  21-  30, 9.38%]: ce = 1.28783760 * 2560; err = 0.37421875 * 2560; time = 0.0080s; samplesPerSecond = 318645.8
+05/03/2016 18:15:20:  Epoch[ 2 of 2]-Minibatch[  31-  40, 12.50%]: ce = 1.22809334 * 2560; err = 0.37421875 * 2560; time = 0.0080s; samplesPerSecond = 321406.2
+05/03/2016 18:15:20:  Epoch[ 2 of 2]-Minibatch[  41-  50, 15.62%]: ce = 1.18090286 * 2560; err = 0.35468750 * 2560; time = 0.0080s; samplesPerSecond = 321003.1
+05/03/2016 18:15:20:  Epoch[ 2 of 2]-Minibatch[  51-  60, 18.75%]: ce = 1.28175354 * 2560; err = 0.37695312 * 2560; time = 0.0080s; samplesPerSecond = 321769.7
+05/03/2016 18:15:20:  Epoch[ 2 of 2]-Minibatch[  61-  70, 21.88%]: ce = 1.22251205 * 2560; err = 0.37382813 * 2560; time = 0.0080s; samplesPerSecond = 320802.0
+05/03/2016 18:15:20:  Epoch[ 2 of 2]-Minibatch[  71-  80, 25.00%]: ce = 1.17863007 * 2560; err = 0.36328125 * 2560; time = 0.0079s; samplesPerSecond = 322053.1
+05/03/2016 18:15:20:  Epoch[ 2 of 2]-Minibatch[  81-  90, 28.12%]: ce = 1.23061218 * 2560; err = 0.35742188 * 2560; time = 0.0080s; samplesPerSecond = 320721.6
+05/03/2016 18:15:20:  Epoch[ 2 of 2]-Minibatch[  91- 100, 31.25%]: ce = 1.18048782 * 2560; err = 0.37578125 * 2560; time = 0.0079s; samplesPerSecond = 322174.7
+05/03/2016 18:15:20:  Epoch[ 2 of 2]-Minibatch[ 101- 110, 34.38%]: ce = 1.19648056 * 2560; err = 0.35976562 * 2560; time = 0.0080s; samplesPerSecond = 320480.7
+05/03/2016 18:15:20:  Epoch[ 2 of 2]-Minibatch[ 111- 120, 37.50%]: ce = 1.18896942 * 2560; err = 0.35429688 * 2560; time = 0.0080s; samplesPerSecond = 321931.6
+05/03/2016 18:15:20:  Epoch[ 2 of 2]-Minibatch[ 121- 130, 40.62%]: ce = 1.16628113 * 2560; err = 0.35937500 * 2560; time = 0.0080s; samplesPerSecond = 321608.0
+05/03/2016 18:15:20:  Epoch[ 2 of 2]-Minibatch[ 131- 140, 43.75%]: ce = 1.12856445 * 2560; err = 0.35195312 * 2560; time = 0.0079s; samplesPerSecond = 322906.2
+05/03/2016 18:15:20:  Epoch[ 2 of 2]-Minibatch[ 141- 150, 46.88%]: ce = 1.10083466 * 2560; err = 0.32617188 * 2560; time = 0.0080s; samplesPerSecond = 320240.2
+05/03/2016 18:15:20:  Epoch[ 2 of 2]-Minibatch[ 151- 160, 50.00%]: ce = 1.09875183 * 2560; err = 0.33906250 * 2560; time = 0.0080s; samplesPerSecond = 320761.8
+05/03/2016 18:15:20:  Epoch[ 2 of 2]-Minibatch[ 161- 170, 53.12%]: ce = 1.18634949 * 2560; err = 0.35820313 * 2560; time = 0.0080s; samplesPerSecond = 319361.3
+05/03/2016 18:15:20:  Epoch[ 2 of 2]-Minibatch[ 171- 180, 56.25%]: ce = 1.15709991 * 2560; err = 0.35195312 * 2560; time = 0.0079s; samplesPerSecond = 322377.5
+05/03/2016 18:15:20:  Epoch[ 2 of 2]-Minibatch[ 181- 190, 59.38%]: ce = 1.10971069 * 2560; err = 0.34960938 * 2560; time = 0.0080s; samplesPerSecond = 320802.0
+05/03/2016 18:15:20:  Epoch[ 2 of 2]-Minibatch[ 191- 200, 62.50%]: ce = 1.11317139 * 2560; err = 0.35000000 * 2560; time = 0.0079s; samplesPerSecond = 322987.6
+05/03/2016 18:15:20:  Epoch[ 2 of 2]-Minibatch[ 201- 210, 65.62%]: ce = 1.08727722 * 2560; err = 0.32578125 * 2560; time = 0.0078s; samplesPerSecond = 326697.3
+05/03/2016 18:15:20:  Epoch[ 2 of 2]-Minibatch[ 211- 220, 68.75%]: ce = 1.12296143 * 2560; err = 0.34101562 * 2560; time = 0.0076s; samplesPerSecond = 335385.8
+05/03/2016 18:15:20:  Epoch[ 2 of 2]-Minibatch[ 221- 230, 71.88%]: ce = 1.12966003 * 2560; err = 0.35078125 * 2560; time = 0.0077s; samplesPerSecond = 332899.9
+05/03/2016 18:15:20:  Epoch[ 2 of 2]-Minibatch[ 231- 240, 75.00%]: ce = 1.27489319 * 2560; err = 0.39257812 * 2560; time = 0.0077s; samplesPerSecond = 331434.5
+05/03/2016 18:15:20:  Epoch[ 2 of 2]-Minibatch[ 241- 250, 78.12%]: ce = 1.17423401 * 2560; err = 0.35156250 * 2560; time = 0.0077s; samplesPerSecond = 331950.2
+05/03/2016 18:15:20:  Epoch[ 2 of 2]-Minibatch[ 251- 260, 81.25%]: ce = 1.13240051 * 2560; err = 0.35625000 * 2560; time = 0.0077s; samplesPerSecond = 331778.1
+05/03/2016 18:15:20:  Epoch[ 2 of 2]-Minibatch[ 261- 270, 84.38%]: ce = 1.13792114 * 2560; err = 0.34335938 * 2560; time = 0.0077s; samplesPerSecond = 333463.6
+05/03/2016 18:15:20:  Epoch[ 2 of 2]-Minibatch[ 271- 280, 87.50%]: ce = 1.13433228 * 2560; err = 0.33710937 * 2560; time = 0.0077s; samplesPerSecond = 331477.4
+05/03/2016 18:15:20:  Epoch[ 2 of 2]-Minibatch[ 281- 290, 90.62%]: ce = 1.05835876 * 2560; err = 0.33710937 * 2560; time = 0.0077s; samplesPerSecond = 331907.2
+05/03/2016 18:15:20:  Epoch[ 2 of 2]-Minibatch[ 291- 300, 93.75%]: ce = 1.09596558 * 2560; err = 0.33476563 * 2560; time = 0.0080s; samplesPerSecond = 318764.8
+05/03/2016 18:15:20:  Epoch[ 2 of 2]-Minibatch[ 301- 310, 96.88%]: ce = 1.08180847 * 2560; err = 0.33242187 * 2560; time = 0.0079s; samplesPerSecond = 325203.3
+05/03/2016 18:15:20:  Epoch[ 2 of 2]-Minibatch[ 311- 320, 100.00%]: ce = 1.06572876 * 2560; err = 0.33632812 * 2560; time = 0.0079s; samplesPerSecond = 325741.2
+05/03/2016 18:15:20: Finished Epoch[ 2 of 2]: [Training] ce = 1.16156273 * 81920; err = 0.35460205 * 81920; totalSamplesSeen = 163840; learningRatePerSample = 0.003125; epochTime=0.256937s
+05/03/2016 18:15:20: SGD: Saving checkpoint model '/tmp/cntk-test-20160503181449.303380/Speech/DNN_DiscriminativePreTraining@release_gpu/models/Pre1/cntkSpeech'
+05/03/2016 18:15:20: CNTKCommandTrainEnd: dptPre1
+
+05/03/2016 18:15:20: Action "train" complete.
+
+
+05/03/2016 18:15:20: ##############################################################################
+05/03/2016 18:15:20: #                                                                            #
+05/03/2016 18:15:20: # Action "edit"                                                              #
+05/03/2016 18:15:20: #                                                                            #
+05/03/2016 18:15:20: ##############################################################################
 
 
 Post-processing network...
 
 3 roots:
 	ce = CrossEntropyWithSoftmax()
-	err = ClassificationError()
+	err = ErrorPrediction()
 	scaledLogLikelihood = Minus()
 
 Validating network. 19 nodes to process in pass 1.
@@ -584,7 +559,7 @@
 Validating --> OL.b = LearnableParameter() :  -> [132 x 1]
 Validating --> OL.z = Plus (OL.t, OL.b) : [132 x 1 x *1], [132 x 1] -> [132 x 1 x *1]
 Validating --> ce = CrossEntropyWithSoftmax (labels, OL.z) : [132 x *1], [132 x 1 x *1] -> [1]
-Validating --> err = ClassificationError (labels, OL.z) : [132 x *1], [132 x 1 x *1] -> [1]
+Validating --> err = ErrorPrediction (labels, OL.z) : [132 x *1], [132 x 1 x *1] -> [1]
 Validating --> globalPrior = LearnableParameter() :  -> [132 x 1]
 Validating --> logPrior = Log (globalPrior) : [132 x 1] -> [132 x 1]
 Validating --> scaledLogLikelihood = Minus (OL.z, logPrior) : [132 x 1 x *1], [132 x 1] -> [132 x 1 x *1]
@@ -600,16 +575,12 @@
 
 Post-processing network complete.
 
-Node 'HL2.W' (LearnableParameter operation): Initializing Parameter[512 x 512] <- 0.000000.
-Node 'HL2.b' (LearnableParameter operation): Initializing Parameter[512 x 1] <- 0.000000.
-Node 'HL2.W' (LearnableParameter operation): Initializing Parameter[512 x 512] <- uniform(seed=5, range=0.050000*1.000000, onCPU=false).
-Node 'HL2.b' (LearnableParameter operation): Initializing Parameter[512 x 1] <- uniform(seed=6, range=0.050000*1.000000, onCPU=false).
 
 Post-processing network...
 
 3 roots:
 	ce = CrossEntropyWithSoftmax()
-	err = ClassificationError()
+	err = ErrorPrediction()
 	scaledLogLikelihood = Minus()
 
 Validating network. 24 nodes to process in pass 1.
@@ -634,7 +605,7 @@
 Validating --> OL.b = LearnableParameter() :  -> [132 x 1]
 Validating --> OL.z = Plus (OL.t, OL.b) : [132 x 1 x *1], [132 x 1] -> [132 x 1 x *1]
 Validating --> ce = CrossEntropyWithSoftmax (labels, OL.z) : [132 x *1], [132 x 1 x *1] -> [1]
-Validating --> err = ClassificationError (labels, OL.z) : [132 x *1], [132 x 1 x *1] -> [1]
+Validating --> err = ErrorPrediction (labels, OL.z) : [132 x *1], [132 x 1 x *1] -> [1]
 Validating --> globalPrior = LearnableParameter() :  -> [132 x 1]
 Validating --> logPrior = Log (globalPrior) : [132 x 1] -> [132 x 1]
 Validating --> scaledLogLikelihood = Minus (OL.z, logPrior) : [132 x 1 x *1], [132 x 1] -> [132 x 1 x *1]
@@ -651,16 +622,16 @@
 Post-processing network complete.
 
 
-08/16/2016 09:57:17: Action "edit" complete.
-
-
-08/16/2016 09:57:17: ##############################################################################
-08/16/2016 09:57:17: #                                                                            #
-08/16/2016 09:57:17: # Action "train"                                                             #
-08/16/2016 09:57:17: #                                                                            #
-08/16/2016 09:57:17: ##############################################################################
-
-08/16/2016 09:57:17: CNTKCommandTrainBegin: dptPre2
+05/03/2016 18:15:20: Action "edit" complete.
+
+
+05/03/2016 18:15:20: ##############################################################################
+05/03/2016 18:15:20: #                                                                            #
+05/03/2016 18:15:20: # Action "train"                                                             #
+05/03/2016 18:15:20: #                                                                            #
+05/03/2016 18:15:20: ##############################################################################
+
+05/03/2016 18:15:20: CNTKCommandTrainBegin: dptPre2
 NDLBuilder Using GPU 0
 reading script file /home/philly/jenkins/workspace/CNTK-Test-Linux-W1/Tests/EndToEndTests/Speech/Data/glob_0000.scp ... 948 entries
 total 132 state names in state list /home/philly/jenkins/workspace/CNTK-Test-Linux-W1/Tests/EndToEndTests/Speech/Data/state.list
@@ -669,13 +640,13 @@
 label set 0: 129 classes
 minibatchutterancesource: 948 utterances grouped into 3 chunks, av. chunk size: 316.0 utterances, 84244.7 frames
 
-08/16/2016 09:57:17: Starting from checkpoint. Loading network from '/tmp/cntk-test-20160816095713.701165/Speech/DNN_DiscriminativePreTraining@release_gpu/models/Pre2/cntkSpeech.0'.
+05/03/2016 18:15:20: Starting from checkpoint. Loading network from '/tmp/cntk-test-20160503181449.303380/Speech/DNN_DiscriminativePreTraining@release_gpu/models/Pre2/cntkSpeech.0'.
 
 Post-processing network...
 
 3 roots:
 	ce = CrossEntropyWithSoftmax()
-	err = ClassificationError()
+	err = ErrorPrediction()
 	scaledLogLikelihood = Minus()
 
 Validating network. 24 nodes to process in pass 1.
@@ -700,7 +671,7 @@
 Validating --> OL.b = LearnableParameter() :  -> [132 x 1]
 Validating --> OL.z = Plus (OL.t, OL.b) : [132 x 1 x *3], [132 x 1] -> [132 x 1 x *3]
 Validating --> ce = CrossEntropyWithSoftmax (labels, OL.z) : [132 x *3], [132 x 1 x *3] -> [1]
-Validating --> err = ClassificationError (labels, OL.z) : [132 x *3], [132 x 1 x *3] -> [1]
+Validating --> err = ErrorPrediction (labels, OL.z) : [132 x *3], [132 x 1 x *3] -> [1]
 Validating --> globalPrior = LearnableParameter() :  -> [132 x 1]
 Validating --> logPrior = Log (globalPrior) : [132 x 1] -> [132 x 1]
 Validating --> scaledLogLikelihood = Minus (OL.z, logPrior) : [132 x 1 x *3], [132 x 1] -> [132 x 1 x *3]
@@ -716,152 +687,147 @@
 
 Post-processing network complete.
 
-08/16/2016 09:57:17: Loaded model with 24 nodes on GPU 0.
-
-08/16/2016 09:57:17: Training criterion node(s):
-08/16/2016 09:57:17: 	ce = CrossEntropyWithSoftmax
-
-<<<<<<< HEAD
+05/03/2016 18:15:20: Loaded model with 24 nodes on GPU 0.
+
+05/03/2016 18:15:20: Training criterion node(s):
+05/03/2016 18:15:20: 	ce = CrossEntropyWithSoftmax
+
 05/03/2016 18:15:20: Evaluation criterion node(s):
 
-05/03/2016 18:15:20: 	err = ClassificationError
-=======
-08/16/2016 09:57:17: Evaluation criterion node(s):
-08/16/2016 09:57:17: 	err = ErrorPrediction
->>>>>>> 8493f118
+05/03/2016 18:15:20: 	err = ErrorPrediction
 
 
 Allocating matrices for forward and/or backward propagation.
 
-Memory Sharing: Out of 39 matrices, 19 are shared as 8, and 20 are not shared.
-
-	{ HL2.W : [512 x 512] (gradient)
-	  HL2.z : [512 x 1 x *3] }
-	{ HL2.t : [512 x 1 x *3] (gradient)
-	  HL2.y : [512 x 1 x *3] }
-	{ HL1.b : [512 x 1] (gradient)
-	  HL1.y : [512 x 1 x *3] (gradient)
-	  HL2.z : [512 x 1 x *3] (gradient)
-	  OL.t : [132 x 1 x *3] }
-	{ OL.W : [132 x 512] (gradient)
-	  OL.z : [132 x 1 x *3] }
-	{ HL2.b : [512 x 1] (gradient)
-	  HL2.y : [512 x 1 x *3] (gradient)
-	  OL.z : [132 x 1 x *3] (gradient) }
-	{ HL1.W : [512 x 363] (gradient)
-	  HL1.z : [512 x 1 x *3] }
-	{ HL1.t : [512 x *3] (gradient)
-	  HL1.y : [512 x 1 x *3] }
-	{ HL1.z : [512 x 1 x *3] (gradient)
-	  HL2.t : [512 x 1 x *3] }
-
-
-08/16/2016 09:57:17: Training 516740 parameters in 6 out of 6 parameter tensors and 15 nodes with gradient:
-
-08/16/2016 09:57:17: 	Node 'HL1.W' (LearnableParameter operation) : [512 x 363]
-08/16/2016 09:57:17: 	Node 'HL1.b' (LearnableParameter operation) : [512 x 1]
-08/16/2016 09:57:17: 	Node 'HL2.W' (LearnableParameter operation) : [512 x 512]
-08/16/2016 09:57:17: 	Node 'HL2.b' (LearnableParameter operation) : [512 x 1]
-08/16/2016 09:57:17: 	Node 'OL.W' (LearnableParameter operation) : [132 x 512]
-08/16/2016 09:57:17: 	Node 'OL.b' (LearnableParameter operation) : [132 x 1]
-
-08/16/2016 09:57:17: No PreCompute nodes found, or all already computed. Skipping pre-computation step.
-
-08/16/2016 09:57:17: Starting Epoch 1: learning rate per sample = 0.003125  effective momentum = 0.900000  momentum as time constant = 2429.8 samples
+Memory Sharing Structure:
+
+(nil): {[err Gradient[1]] [featNorm Gradient[363 x *3]] [features Gradient[363 x *3]] [globalInvStd Gradient[363 x 1]] [globalMean Gradient[363 x 1]] [globalPrior Gradient[132 x 1]] [labels Gradient[132 x *3]] [logPrior Gradient[132 x 1]] [scaledLogLikelihood Gradient[132 x 1 x *3]] }
+0x7f1df49781d8: {[features Value[363 x *3]] }
+0x7f1df49798e8: {[HL2.W Value[512 x 512]] }
+0x7f1df497ba28: {[labels Value[132 x *3]] }
+0x7f1df49809c8: {[globalMean Value[363 x 1]] }
+0x7f1df4be42e8: {[globalInvStd Value[363 x 1]] }
+0x7f1dfb32fde8: {[scaledLogLikelihood Value[132 x 1 x *3]] }
+0x7f1dfb32ffa8: {[ce Value[1]] }
+0x7f1dfb34da38: {[HL1.W Value[512 x 363]] }
+0x7f1dfb35ed68: {[HL1.t Value[512 x *3]] }
+0x7f1dfb35ee58: {[logPrior Value[132 x 1]] }
+0x7f1dfb387ef8: {[globalPrior Value[132 x 1]] }
+0x7f1dfb394ab8: {[ce Gradient[1]] }
+0x7f1dfb394c78: {[HL2.b Gradient[512 x 1]] [HL2.y Gradient[512 x 1 x *3]] [OL.z Gradient[132 x 1 x *3]] }
+0x7f1dfb394e38: {[OL.t Gradient[132 x 1 x *3]] }
+0x7f1dfb394ff8: {[OL.b Gradient[132 x 1]] }
+0x7f1dfb396b58: {[OL.b Value[132 x 1]] }
+0x7f1dfb396d18: {[OL.W Value[132 x 512]] }
+0x7f1dfb3987d8: {[HL2.b Value[512 x 1]] }
+0x7f1dfb39bb78: {[featNorm Value[363 x *3]] }
+0x7f1dfb39c338: {[HL1.W Gradient[512 x 363]] [HL1.z Value[512 x 1 x *3]] }
+0x7f1dfb39f348: {[err Value[1]] }
+0x7f1dfb39f9f8: {[HL1.t Gradient[512 x *3]] [HL1.y Value[512 x 1 x *3]] }
+0x7f1dfb39fbb8: {[HL1.z Gradient[512 x 1 x *3]] [HL2.t Value[512 x 1 x *3]] }
+0x7f1dfb39fd78: {[HL2.W Gradient[512 x 512]] [HL2.z Value[512 x 1 x *3]] }
+0x7f1dfb39ff38: {[HL2.t Gradient[512 x 1 x *3]] [HL2.y Value[512 x 1 x *3]] }
+0x7f1dfb3a00f8: {[HL1.b Gradient[512 x 1]] [HL1.y Gradient[512 x 1 x *3]] [HL2.z Gradient[512 x 1 x *3]] [OL.t Value[132 x 1 x *3]] }
+0x7f1dfb3a02b8: {[OL.W Gradient[132 x 512]] [OL.z Value[132 x 1 x *3]] }
+0x7f1dfb3a6468: {[HL1.b Value[512 x 1]] }
+
+05/03/2016 18:15:20: No PreCompute nodes found, skipping PreCompute step.
+
+05/03/2016 18:15:20: Starting Epoch 1: learning rate per sample = 0.003125  effective momentum = 0.900000  momentum as time constant = 2429.8 samples
 minibatchiterator: epoch 0: frames [0..81920] (first utterance at frame 0), data subset 0 of 1, with 1 datapasses
 requiredata: determined feature kind as 33-dimensional 'USER' with frame shift 10.0 ms
 
-08/16/2016 09:57:17: Starting minibatch loop.
-08/16/2016 09:57:17:  Epoch[ 1 of 2]-Minibatch[   1-  10, 3.12%]: ce = 3.89158669 * 2560; err = 0.82148438 * 2560; time = 0.0149s; samplesPerSecond = 172286.2
-08/16/2016 09:57:17:  Epoch[ 1 of 2]-Minibatch[  11-  20, 6.25%]: ce = 2.56412315 * 2560; err = 0.63710937 * 2560; time = 0.0123s; samplesPerSecond = 208792.1
-08/16/2016 09:57:17:  Epoch[ 1 of 2]-Minibatch[  21-  30, 9.38%]: ce = 2.14925079 * 2560; err = 0.58242187 * 2560; time = 0.0123s; samplesPerSecond = 208707.0
-08/16/2016 09:57:17:  Epoch[ 1 of 2]-Minibatch[  31-  40, 12.50%]: ce = 1.80655594 * 2560; err = 0.50156250 * 2560; time = 0.0123s; samplesPerSecond = 208962.5
-08/16/2016 09:57:17:  Epoch[ 1 of 2]-Minibatch[  41-  50, 15.62%]: ce = 1.62402344 * 2560; err = 0.46601562 * 2560; time = 0.0123s; samplesPerSecond = 208979.6
-08/16/2016 09:57:17:  Epoch[ 1 of 2]-Minibatch[  51-  60, 18.75%]: ce = 1.57313461 * 2560; err = 0.44804688 * 2560; time = 0.0123s; samplesPerSecond = 208877.3
-08/16/2016 09:57:17:  Epoch[ 1 of 2]-Minibatch[  61-  70, 21.88%]: ce = 1.57385864 * 2560; err = 0.46484375 * 2560; time = 0.0123s; samplesPerSecond = 208809.1
-08/16/2016 09:57:17:  Epoch[ 1 of 2]-Minibatch[  71-  80, 25.00%]: ce = 1.49221191 * 2560; err = 0.44687500 * 2560; time = 0.0123s; samplesPerSecond = 208860.2
-08/16/2016 09:57:17:  Epoch[ 1 of 2]-Minibatch[  81-  90, 28.12%]: ce = 1.43610687 * 2560; err = 0.41992188 * 2560; time = 0.0123s; samplesPerSecond = 208282.5
-08/16/2016 09:57:17:  Epoch[ 1 of 2]-Minibatch[  91- 100, 31.25%]: ce = 1.39413300 * 2560; err = 0.40703125 * 2560; time = 0.0123s; samplesPerSecond = 208520.0
-08/16/2016 09:57:17:  Epoch[ 1 of 2]-Minibatch[ 101- 110, 34.38%]: ce = 1.41445618 * 2560; err = 0.40937500 * 2560; time = 0.0123s; samplesPerSecond = 208894.3
-08/16/2016 09:57:17:  Epoch[ 1 of 2]-Minibatch[ 111- 120, 37.50%]: ce = 1.36034698 * 2560; err = 0.39726563 * 2560; time = 0.0123s; samplesPerSecond = 208877.3
-08/16/2016 09:57:17:  Epoch[ 1 of 2]-Minibatch[ 121- 130, 40.62%]: ce = 1.32356415 * 2560; err = 0.39101562 * 2560; time = 0.0123s; samplesPerSecond = 208962.5
-08/16/2016 09:57:17:  Epoch[ 1 of 2]-Minibatch[ 131- 140, 43.75%]: ce = 1.32742920 * 2560; err = 0.40703125 * 2560; time = 0.0122s; samplesPerSecond = 209133.2
-08/16/2016 09:57:17:  Epoch[ 1 of 2]-Minibatch[ 141- 150, 46.88%]: ce = 1.27870331 * 2560; err = 0.38085938 * 2560; time = 0.0123s; samplesPerSecond = 208622.0
-08/16/2016 09:57:17:  Epoch[ 1 of 2]-Minibatch[ 151- 160, 50.00%]: ce = 1.28920898 * 2560; err = 0.39335938 * 2560; time = 0.0153s; samplesPerSecond = 167517.3
-08/16/2016 09:57:17:  Epoch[ 1 of 2]-Minibatch[ 161- 170, 53.12%]: ce = 1.29697266 * 2560; err = 0.37968750 * 2560; time = 0.0124s; samplesPerSecond = 206801.8
-08/16/2016 09:57:17:  Epoch[ 1 of 2]-Minibatch[ 171- 180, 56.25%]: ce = 1.27047729 * 2560; err = 0.38554688 * 2560; time = 0.0123s; samplesPerSecond = 207556.3
-08/16/2016 09:57:18:  Epoch[ 1 of 2]-Minibatch[ 181- 190, 59.38%]: ce = 1.29291077 * 2560; err = 0.38984375 * 2560; time = 0.0124s; samplesPerSecond = 206735.0
-08/16/2016 09:57:18:  Epoch[ 1 of 2]-Minibatch[ 191- 200, 62.50%]: ce = 1.32550964 * 2560; err = 0.40273437 * 2560; time = 0.0123s; samplesPerSecond = 207792.2
-08/16/2016 09:57:18:  Epoch[ 1 of 2]-Minibatch[ 201- 210, 65.62%]: ce = 1.31292419 * 2560; err = 0.39179687 * 2560; time = 0.0123s; samplesPerSecond = 207489.1
-08/16/2016 09:57:18:  Epoch[ 1 of 2]-Minibatch[ 211- 220, 68.75%]: ce = 1.32257080 * 2560; err = 0.40195313 * 2560; time = 0.0124s; samplesPerSecond = 207136.5
-08/16/2016 09:57:18:  Epoch[ 1 of 2]-Minibatch[ 221- 230, 71.88%]: ce = 1.23712158 * 2560; err = 0.36914062 * 2560; time = 0.0123s; samplesPerSecond = 207657.4
-08/16/2016 09:57:18:  Epoch[ 1 of 2]-Minibatch[ 231- 240, 75.00%]: ce = 1.26952209 * 2560; err = 0.38242188 * 2560; time = 0.0123s; samplesPerSecond = 207825.9
-08/16/2016 09:57:18:  Epoch[ 1 of 2]-Minibatch[ 241- 250, 78.12%]: ce = 1.23038940 * 2560; err = 0.36914062 * 2560; time = 0.0123s; samplesPerSecond = 207573.2
-08/16/2016 09:57:18:  Epoch[ 1 of 2]-Minibatch[ 251- 260, 81.25%]: ce = 1.19490356 * 2560; err = 0.35898438 * 2560; time = 0.0123s; samplesPerSecond = 207792.2
-08/16/2016 09:57:18:  Epoch[ 1 of 2]-Minibatch[ 261- 270, 84.38%]: ce = 1.20699768 * 2560; err = 0.36953125 * 2560; time = 0.0123s; samplesPerSecond = 207927.2
-08/16/2016 09:57:18:  Epoch[ 1 of 2]-Minibatch[ 271- 280, 87.50%]: ce = 1.25049133 * 2560; err = 0.37265625 * 2560; time = 0.0124s; samplesPerSecond = 207069.5
-08/16/2016 09:57:18:  Epoch[ 1 of 2]-Minibatch[ 281- 290, 90.62%]: ce = 1.17547913 * 2560; err = 0.34804687 * 2560; time = 0.0123s; samplesPerSecond = 207961.0
-08/16/2016 09:57:18:  Epoch[ 1 of 2]-Minibatch[ 291- 300, 93.75%]: ce = 1.18261414 * 2560; err = 0.35898438 * 2560; time = 0.0123s; samplesPerSecond = 208350.3
-08/16/2016 09:57:18:  Epoch[ 1 of 2]-Minibatch[ 301- 310, 96.88%]: ce = 1.19815369 * 2560; err = 0.36093750 * 2560; time = 0.0124s; samplesPerSecond = 207019.2
-08/16/2016 09:57:18:  Epoch[ 1 of 2]-Minibatch[ 311- 320, 100.00%]: ce = 1.15399170 * 2560; err = 0.34531250 * 2560; time = 0.0123s; samplesPerSecond = 207337.8
-08/16/2016 09:57:18: Finished Epoch[ 1 of 2]: [Training] ce = 1.48186636 * 81920; err = 0.42377930 * 81920; totalSamplesSeen = 81920; learningRatePerSample = 0.003125; epochTime=0.4797s
-08/16/2016 09:57:18: SGD: Saving checkpoint model '/tmp/cntk-test-20160816095713.701165/Speech/DNN_DiscriminativePreTraining@release_gpu/models/Pre2/cntkSpeech.1'
-
-08/16/2016 09:57:18: Starting Epoch 2: learning rate per sample = 0.003125  effective momentum = 0.900000  momentum as time constant = 2429.8 samples
+05/03/2016 18:15:20: Starting minibatch loop.
+05/03/2016 18:15:20:  Epoch[ 1 of 2]-Minibatch[   1-  10, 3.12%]: ce = 4.30124588 * 2560; err = 0.80703125 * 2560; time = 0.0151s; samplesPerSecond = 169930.3
+05/03/2016 18:15:20:  Epoch[ 1 of 2]-Minibatch[  11-  20, 6.25%]: ce = 2.75448074 * 2560; err = 0.69960937 * 2560; time = 0.0120s; samplesPerSecond = 212978.4
+05/03/2016 18:15:20:  Epoch[ 1 of 2]-Minibatch[  21-  30, 9.38%]: ce = 2.20926208 * 2560; err = 0.58515625 * 2560; time = 0.0120s; samplesPerSecond = 212889.8
+05/03/2016 18:15:20:  Epoch[ 1 of 2]-Minibatch[  31-  40, 12.50%]: ce = 1.88578110 * 2560; err = 0.50117188 * 2560; time = 0.0120s; samplesPerSecond = 213049.3
+05/03/2016 18:15:20:  Epoch[ 1 of 2]-Minibatch[  41-  50, 15.62%]: ce = 1.71906204 * 2560; err = 0.47773437 * 2560; time = 0.0120s; samplesPerSecond = 213155.7
+05/03/2016 18:15:20:  Epoch[ 1 of 2]-Minibatch[  51-  60, 18.75%]: ce = 1.60130463 * 2560; err = 0.44648437 * 2560; time = 0.0120s; samplesPerSecond = 213102.5
+05/03/2016 18:15:20:  Epoch[ 1 of 2]-Minibatch[  61-  70, 21.88%]: ce = 1.56077118 * 2560; err = 0.45000000 * 2560; time = 0.0120s; samplesPerSecond = 213120.2
+05/03/2016 18:15:20:  Epoch[ 1 of 2]-Minibatch[  71-  80, 25.00%]: ce = 1.47116547 * 2560; err = 0.42460938 * 2560; time = 0.0120s; samplesPerSecond = 213244.5
+05/03/2016 18:15:20:  Epoch[ 1 of 2]-Minibatch[  81-  90, 28.12%]: ce = 1.38874512 * 2560; err = 0.40781250 * 2560; time = 0.0120s; samplesPerSecond = 212819.0
+05/03/2016 18:15:20:  Epoch[ 1 of 2]-Minibatch[  91- 100, 31.25%]: ce = 1.41911163 * 2560; err = 0.42539063 * 2560; time = 0.0120s; samplesPerSecond = 212483.4
+05/03/2016 18:15:20:  Epoch[ 1 of 2]-Minibatch[ 101- 110, 34.38%]: ce = 1.38730774 * 2560; err = 0.42148438 * 2560; time = 0.0120s; samplesPerSecond = 213138.0
+05/03/2016 18:15:20:  Epoch[ 1 of 2]-Minibatch[ 111- 120, 37.50%]: ce = 1.36617889 * 2560; err = 0.41015625 * 2560; time = 0.0120s; samplesPerSecond = 213404.5
+05/03/2016 18:15:20:  Epoch[ 1 of 2]-Minibatch[ 121- 130, 40.62%]: ce = 1.33381653 * 2560; err = 0.40781250 * 2560; time = 0.0120s; samplesPerSecond = 212819.0
+05/03/2016 18:15:20:  Epoch[ 1 of 2]-Minibatch[ 131- 140, 43.75%]: ce = 1.39802246 * 2560; err = 0.40546875 * 2560; time = 0.0120s; samplesPerSecond = 213707.3
+05/03/2016 18:15:20:  Epoch[ 1 of 2]-Minibatch[ 141- 150, 46.88%]: ce = 1.33336182 * 2560; err = 0.40195313 * 2560; time = 0.0119s; samplesPerSecond = 214603.1
+05/03/2016 18:15:20:  Epoch[ 1 of 2]-Minibatch[ 151- 160, 50.00%]: ce = 1.33834229 * 2560; err = 0.40195313 * 2560; time = 0.0119s; samplesPerSecond = 214225.9
+05/03/2016 18:15:20:  Epoch[ 1 of 2]-Minibatch[ 161- 170, 53.12%]: ce = 1.26663208 * 2560; err = 0.37578125 * 2560; time = 0.0120s; samplesPerSecond = 213868.0
+05/03/2016 18:15:20:  Epoch[ 1 of 2]-Minibatch[ 171- 180, 56.25%]: ce = 1.28086243 * 2560; err = 0.39296875 * 2560; time = 0.0119s; samplesPerSecond = 214441.3
+05/03/2016 18:15:20:  Epoch[ 1 of 2]-Minibatch[ 181- 190, 59.38%]: ce = 1.29481506 * 2560; err = 0.39531250 * 2560; time = 0.0119s; samplesPerSecond = 214315.6
+05/03/2016 18:15:20:  Epoch[ 1 of 2]-Minibatch[ 191- 200, 62.50%]: ce = 1.27625122 * 2560; err = 0.39375000 * 2560; time = 0.0119s; samplesPerSecond = 214225.9
+05/03/2016 18:15:21:  Epoch[ 1 of 2]-Minibatch[ 201- 210, 65.62%]: ce = 1.26905518 * 2560; err = 0.38984375 * 2560; time = 0.0120s; samplesPerSecond = 213653.8
+05/03/2016 18:15:21:  Epoch[ 1 of 2]-Minibatch[ 211- 220, 68.75%]: ce = 1.21494751 * 2560; err = 0.36250000 * 2560; time = 0.0120s; samplesPerSecond = 214046.8
+05/03/2016 18:15:21:  Epoch[ 1 of 2]-Minibatch[ 221- 230, 71.88%]: ce = 1.20699158 * 2560; err = 0.36914062 * 2560; time = 0.0120s; samplesPerSecond = 214154.3
+05/03/2016 18:15:21:  Epoch[ 1 of 2]-Minibatch[ 231- 240, 75.00%]: ce = 1.25002136 * 2560; err = 0.37851563 * 2560; time = 0.0120s; samplesPerSecond = 214172.2
+05/03/2016 18:15:21:  Epoch[ 1 of 2]-Minibatch[ 241- 250, 78.12%]: ce = 1.22617187 * 2560; err = 0.37656250 * 2560; time = 0.0120s; samplesPerSecond = 214136.3
+05/03/2016 18:15:21:  Epoch[ 1 of 2]-Minibatch[ 251- 260, 81.25%]: ce = 1.14840393 * 2560; err = 0.35468750 * 2560; time = 0.0119s; samplesPerSecond = 214441.3
+05/03/2016 18:15:21:  Epoch[ 1 of 2]-Minibatch[ 261- 270, 84.38%]: ce = 1.16649780 * 2560; err = 0.35468750 * 2560; time = 0.0119s; samplesPerSecond = 214585.1
+05/03/2016 18:15:21:  Epoch[ 1 of 2]-Minibatch[ 271- 280, 87.50%]: ce = 1.22885742 * 2560; err = 0.36992188 * 2560; time = 0.0119s; samplesPerSecond = 214243.9
+05/03/2016 18:15:21:  Epoch[ 1 of 2]-Minibatch[ 281- 290, 90.62%]: ce = 1.16533203 * 2560; err = 0.36484375 * 2560; time = 0.0120s; samplesPerSecond = 212907.5
+05/03/2016 18:15:21:  Epoch[ 1 of 2]-Minibatch[ 291- 300, 93.75%]: ce = 1.17502136 * 2560; err = 0.35664062 * 2560; time = 0.0120s; samplesPerSecond = 212766.0
+05/03/2016 18:15:21:  Epoch[ 1 of 2]-Minibatch[ 301- 310, 96.88%]: ce = 1.16159058 * 2560; err = 0.35195312 * 2560; time = 0.0120s; samplesPerSecond = 212978.4
+05/03/2016 18:15:21:  Epoch[ 1 of 2]-Minibatch[ 311- 320, 100.00%]: ce = 1.17113953 * 2560; err = 0.35429688 * 2560; time = 0.0120s; samplesPerSecond = 213084.7
+05/03/2016 18:15:21: Finished Epoch[ 1 of 2]: [Training] ce = 1.49907970 * 81920; err = 0.42547607 * 81920; totalSamplesSeen = 81920; learningRatePerSample = 0.003125; epochTime=0.471826s
+05/03/2016 18:15:21: SGD: Saving checkpoint model '/tmp/cntk-test-20160503181449.303380/Speech/DNN_DiscriminativePreTraining@release_gpu/models/Pre2/cntkSpeech.1'
+
+05/03/2016 18:15:21: Starting Epoch 2: learning rate per sample = 0.003125  effective momentum = 0.900000  momentum as time constant = 2429.8 samples
 minibatchiterator: epoch 1: frames [81920..163840] (first utterance at frame 81920), data subset 0 of 1, with 1 datapasses
 
-08/16/2016 09:57:18: Starting minibatch loop.
-08/16/2016 09:57:18:  Epoch[ 2 of 2]-Minibatch[   1-  10, 3.12%]: ce = 1.16762066 * 2560; err = 0.36328125 * 2560; time = 0.0139s; samplesPerSecond = 184597.6
-08/16/2016 09:57:18:  Epoch[ 2 of 2]-Minibatch[  11-  20, 6.25%]: ce = 1.18762207 * 2560; err = 0.35937500 * 2560; time = 0.0123s; samplesPerSecond = 207775.3
-08/16/2016 09:57:18:  Epoch[ 2 of 2]-Minibatch[  21-  30, 9.38%]: ce = 1.15600147 * 2560; err = 0.35625000 * 2560; time = 0.0123s; samplesPerSecond = 207287.4
-08/16/2016 09:57:18:  Epoch[ 2 of 2]-Minibatch[  31-  40, 12.50%]: ce = 1.15653267 * 2560; err = 0.35117188 * 2560; time = 0.0124s; samplesPerSecond = 206785.1
-08/16/2016 09:57:18:  Epoch[ 2 of 2]-Minibatch[  41-  50, 15.62%]: ce = 1.19814186 * 2560; err = 0.34843750 * 2560; time = 0.0123s; samplesPerSecond = 207321.0
-08/16/2016 09:57:18:  Epoch[ 2 of 2]-Minibatch[  51-  60, 18.75%]: ce = 1.13408813 * 2560; err = 0.35039063 * 2560; time = 0.0124s; samplesPerSecond = 206985.8
-08/16/2016 09:57:18:  Epoch[ 2 of 2]-Minibatch[  61-  70, 21.88%]: ce = 1.14792786 * 2560; err = 0.35429688 * 2560; time = 0.0123s; samplesPerSecond = 207405.0
-08/16/2016 09:57:18:  Epoch[ 2 of 2]-Minibatch[  71-  80, 25.00%]: ce = 1.17106400 * 2560; err = 0.36093750 * 2560; time = 0.0124s; samplesPerSecond = 206634.9
-08/16/2016 09:57:18:  Epoch[ 2 of 2]-Minibatch[  81-  90, 28.12%]: ce = 1.18514709 * 2560; err = 0.36718750 * 2560; time = 0.0123s; samplesPerSecond = 207893.5
-08/16/2016 09:57:18:  Epoch[ 2 of 2]-Minibatch[  91- 100, 31.25%]: ce = 1.18752975 * 2560; err = 0.35664062 * 2560; time = 0.0123s; samplesPerSecond = 207825.9
-08/16/2016 09:57:18:  Epoch[ 2 of 2]-Minibatch[ 101- 110, 34.38%]: ce = 1.14243393 * 2560; err = 0.34843750 * 2560; time = 0.0123s; samplesPerSecond = 207859.7
-08/16/2016 09:57:18:  Epoch[ 2 of 2]-Minibatch[ 111- 120, 37.50%]: ce = 1.14062653 * 2560; err = 0.34570312 * 2560; time = 0.0123s; samplesPerSecond = 207421.8
-08/16/2016 09:57:18:  Epoch[ 2 of 2]-Minibatch[ 121- 130, 40.62%]: ce = 1.10054779 * 2560; err = 0.34375000 * 2560; time = 0.0123s; samplesPerSecond = 207674.2
-08/16/2016 09:57:18:  Epoch[ 2 of 2]-Minibatch[ 131- 140, 43.75%]: ce = 1.12264099 * 2560; err = 0.34960938 * 2560; time = 0.0124s; samplesPerSecond = 206751.7
-08/16/2016 09:57:18:  Epoch[ 2 of 2]-Minibatch[ 141- 150, 46.88%]: ce = 1.10169220 * 2560; err = 0.33554688 * 2560; time = 0.0124s; samplesPerSecond = 206852.0
-08/16/2016 09:57:18:  Epoch[ 2 of 2]-Minibatch[ 151- 160, 50.00%]: ce = 1.07068787 * 2560; err = 0.33906250 * 2560; time = 0.0124s; samplesPerSecond = 207119.7
-08/16/2016 09:57:18:  Epoch[ 2 of 2]-Minibatch[ 161- 170, 53.12%]: ce = 1.11545105 * 2560; err = 0.33437500 * 2560; time = 0.0123s; samplesPerSecond = 207691.1
-08/16/2016 09:57:18:  Epoch[ 2 of 2]-Minibatch[ 171- 180, 56.25%]: ce = 1.07761688 * 2560; err = 0.32929687 * 2560; time = 0.0124s; samplesPerSecond = 207036.0
-08/16/2016 09:57:18:  Epoch[ 2 of 2]-Minibatch[ 181- 190, 59.38%]: ce = 1.11424866 * 2560; err = 0.34531250 * 2560; time = 0.0123s; samplesPerSecond = 207472.2
-08/16/2016 09:57:18:  Epoch[ 2 of 2]-Minibatch[ 191- 200, 62.50%]: ce = 1.08009796 * 2560; err = 0.32578125 * 2560; time = 0.0124s; samplesPerSecond = 206568.2
-08/16/2016 09:57:18:  Epoch[ 2 of 2]-Minibatch[ 201- 210, 65.62%]: ce = 1.13003235 * 2560; err = 0.33398438 * 2560; time = 0.0123s; samplesPerSecond = 207405.0
-08/16/2016 09:57:18:  Epoch[ 2 of 2]-Minibatch[ 211- 220, 68.75%]: ce = 1.09874115 * 2560; err = 0.33671875 * 2560; time = 0.0124s; samplesPerSecond = 206818.5
-08/16/2016 09:57:18:  Epoch[ 2 of 2]-Minibatch[ 221- 230, 71.88%]: ce = 1.04590759 * 2560; err = 0.32578125 * 2560; time = 0.0123s; samplesPerSecond = 207724.8
-08/16/2016 09:57:18:  Epoch[ 2 of 2]-Minibatch[ 231- 240, 75.00%]: ce = 1.10446167 * 2560; err = 0.33984375 * 2560; time = 0.0124s; samplesPerSecond = 206751.7
-08/16/2016 09:57:18:  Epoch[ 2 of 2]-Minibatch[ 241- 250, 78.12%]: ce = 1.10089111 * 2560; err = 0.34335938 * 2560; time = 0.0123s; samplesPerSecond = 207606.8
-08/16/2016 09:57:18:  Epoch[ 2 of 2]-Minibatch[ 251- 260, 81.25%]: ce = 1.07502136 * 2560; err = 0.32617188 * 2560; time = 0.0123s; samplesPerSecond = 208265.5
-08/16/2016 09:57:18:  Epoch[ 2 of 2]-Minibatch[ 261- 270, 84.38%]: ce = 1.11576538 * 2560; err = 0.34687500 * 2560; time = 0.0123s; samplesPerSecond = 207724.8
-08/16/2016 09:57:18:  Epoch[ 2 of 2]-Minibatch[ 271- 280, 87.50%]: ce = 1.09406433 * 2560; err = 0.33671875 * 2560; time = 0.0123s; samplesPerSecond = 207556.3
-08/16/2016 09:57:18:  Epoch[ 2 of 2]-Minibatch[ 281- 290, 90.62%]: ce = 1.10549927 * 2560; err = 0.34296875 * 2560; time = 0.0123s; samplesPerSecond = 207758.5
-08/16/2016 09:57:18:  Epoch[ 2 of 2]-Minibatch[ 291- 300, 93.75%]: ce = 1.09874878 * 2560; err = 0.32734375 * 2560; time = 0.0124s; samplesPerSecond = 206885.4
-08/16/2016 09:57:18:  Epoch[ 2 of 2]-Minibatch[ 301- 310, 96.88%]: ce = 1.07799988 * 2560; err = 0.33203125 * 2560; time = 0.0124s; samplesPerSecond = 207270.7
-08/16/2016 09:57:18:  Epoch[ 2 of 2]-Minibatch[ 311- 320, 100.00%]: ce = 1.06160278 * 2560; err = 0.32929687 * 2560; time = 0.0123s; samplesPerSecond = 207674.2
-08/16/2016 09:57:18: Finished Epoch[ 2 of 2]: [Training] ce = 1.12082672 * 81920; err = 0.34331055 * 81920; totalSamplesSeen = 163840; learningRatePerSample = 0.003125; epochTime=0.400409s
-08/16/2016 09:57:18: SGD: Saving checkpoint model '/tmp/cntk-test-20160816095713.701165/Speech/DNN_DiscriminativePreTraining@release_gpu/models/Pre2/cntkSpeech'
-08/16/2016 09:57:18: CNTKCommandTrainEnd: dptPre2
-
-08/16/2016 09:57:18: Action "train" complete.
-
-
-08/16/2016 09:57:18: ##############################################################################
-08/16/2016 09:57:18: #                                                                            #
-08/16/2016 09:57:18: # Action "edit"                                                              #
-08/16/2016 09:57:18: #                                                                            #
-08/16/2016 09:57:18: ##############################################################################
+05/03/2016 18:15:21: Starting minibatch loop.
+05/03/2016 18:15:21:  Epoch[ 2 of 2]-Minibatch[   1-  10, 3.12%]: ce = 1.14215403 * 2560; err = 0.34882812 * 2560; time = 0.0134s; samplesPerSecond = 190646.4
+05/03/2016 18:15:21:  Epoch[ 2 of 2]-Minibatch[  11-  20, 6.25%]: ce = 1.17049246 * 2560; err = 0.36328125 * 2560; time = 0.0121s; samplesPerSecond = 212025.8
+05/03/2016 18:15:21:  Epoch[ 2 of 2]-Minibatch[  21-  30, 9.38%]: ce = 1.24373856 * 2560; err = 0.37460938 * 2560; time = 0.0120s; samplesPerSecond = 213013.8
+05/03/2016 18:15:21:  Epoch[ 2 of 2]-Minibatch[  31-  40, 12.50%]: ce = 1.18655586 * 2560; err = 0.36445312 * 2560; time = 0.0120s; samplesPerSecond = 212907.5
+05/03/2016 18:15:21:  Epoch[ 2 of 2]-Minibatch[  41-  50, 15.62%]: ce = 1.13848000 * 2560; err = 0.35039063 * 2560; time = 0.0120s; samplesPerSecond = 212907.5
+05/03/2016 18:15:21:  Epoch[ 2 of 2]-Minibatch[  51-  60, 18.75%]: ce = 1.21884155 * 2560; err = 0.36757812 * 2560; time = 0.0120s; samplesPerSecond = 213262.2
+05/03/2016 18:15:21:  Epoch[ 2 of 2]-Minibatch[  61-  70, 21.88%]: ce = 1.14372940 * 2560; err = 0.35000000 * 2560; time = 0.0120s; samplesPerSecond = 212996.1
+05/03/2016 18:15:21:  Epoch[ 2 of 2]-Minibatch[  71-  80, 25.00%]: ce = 1.12769089 * 2560; err = 0.34960938 * 2560; time = 0.0120s; samplesPerSecond = 212501.0
+05/03/2016 18:15:21:  Epoch[ 2 of 2]-Minibatch[  81-  90, 28.12%]: ce = 1.14114227 * 2560; err = 0.33554688 * 2560; time = 0.0120s; samplesPerSecond = 212783.6
+05/03/2016 18:15:21:  Epoch[ 2 of 2]-Minibatch[  91- 100, 31.25%]: ce = 1.12445145 * 2560; err = 0.34843750 * 2560; time = 0.0120s; samplesPerSecond = 212766.0
+05/03/2016 18:15:21:  Epoch[ 2 of 2]-Minibatch[ 101- 110, 34.38%]: ce = 1.14137878 * 2560; err = 0.34101562 * 2560; time = 0.0120s; samplesPerSecond = 213084.7
+05/03/2016 18:15:21:  Epoch[ 2 of 2]-Minibatch[ 111- 120, 37.50%]: ce = 1.12705154 * 2560; err = 0.33867188 * 2560; time = 0.0120s; samplesPerSecond = 212854.4
+05/03/2016 18:15:21:  Epoch[ 2 of 2]-Minibatch[ 121- 130, 40.62%]: ce = 1.10779419 * 2560; err = 0.34531250 * 2560; time = 0.0120s; samplesPerSecond = 212659.9
+05/03/2016 18:15:21:  Epoch[ 2 of 2]-Minibatch[ 131- 140, 43.75%]: ce = 1.07003021 * 2560; err = 0.32500000 * 2560; time = 0.0121s; samplesPerSecond = 212078.5
+05/03/2016 18:15:21:  Epoch[ 2 of 2]-Minibatch[ 141- 150, 46.88%]: ce = 1.05308990 * 2560; err = 0.31406250 * 2560; time = 0.0120s; samplesPerSecond = 213013.8
+05/03/2016 18:15:21:  Epoch[ 2 of 2]-Minibatch[ 151- 160, 50.00%]: ce = 1.06392975 * 2560; err = 0.33085938 * 2560; time = 0.0120s; samplesPerSecond = 212571.6
+05/03/2016 18:15:21:  Epoch[ 2 of 2]-Minibatch[ 161- 170, 53.12%]: ce = 1.14430847 * 2560; err = 0.35507813 * 2560; time = 0.0120s; samplesPerSecond = 212996.1
+05/03/2016 18:15:21:  Epoch[ 2 of 2]-Minibatch[ 171- 180, 56.25%]: ce = 1.14809570 * 2560; err = 0.35859375 * 2560; time = 0.0120s; samplesPerSecond = 213067.0
+05/03/2016 18:15:21:  Epoch[ 2 of 2]-Minibatch[ 181- 190, 59.38%]: ce = 1.08184509 * 2560; err = 0.33515625 * 2560; time = 0.0120s; samplesPerSecond = 212960.7
+05/03/2016 18:15:21:  Epoch[ 2 of 2]-Minibatch[ 191- 200, 62.50%]: ce = 1.07637024 * 2560; err = 0.33359375 * 2560; time = 0.0120s; samplesPerSecond = 212554.0
+05/03/2016 18:15:21:  Epoch[ 2 of 2]-Minibatch[ 201- 210, 65.62%]: ce = 1.06249695 * 2560; err = 0.32500000 * 2560; time = 0.0120s; samplesPerSecond = 212589.3
+05/03/2016 18:15:21:  Epoch[ 2 of 2]-Minibatch[ 211- 220, 68.75%]: ce = 1.09361877 * 2560; err = 0.33320312 * 2560; time = 0.0120s; samplesPerSecond = 212872.1
+05/03/2016 18:15:21:  Epoch[ 2 of 2]-Minibatch[ 221- 230, 71.88%]: ce = 1.12118683 * 2560; err = 0.34843750 * 2560; time = 0.0120s; samplesPerSecond = 212483.4
+05/03/2016 18:15:21:  Epoch[ 2 of 2]-Minibatch[ 231- 240, 75.00%]: ce = 1.13457642 * 2560; err = 0.35195312 * 2560; time = 0.0121s; samplesPerSecond = 212184.0
+05/03/2016 18:15:21:  Epoch[ 2 of 2]-Minibatch[ 241- 250, 78.12%]: ce = 1.09024963 * 2560; err = 0.33984375 * 2560; time = 0.0120s; samplesPerSecond = 212712.9
+05/03/2016 18:15:21:  Epoch[ 2 of 2]-Minibatch[ 251- 260, 81.25%]: ce = 1.07457275 * 2560; err = 0.33164063 * 2560; time = 0.0120s; samplesPerSecond = 212730.6
+05/03/2016 18:15:21:  Epoch[ 2 of 2]-Minibatch[ 261- 270, 84.38%]: ce = 1.05975952 * 2560; err = 0.32070312 * 2560; time = 0.0120s; samplesPerSecond = 213351.1
+05/03/2016 18:15:21:  Epoch[ 2 of 2]-Minibatch[ 271- 280, 87.50%]: ce = 1.09778137 * 2560; err = 0.33242187 * 2560; time = 0.0120s; samplesPerSecond = 213209.0
+05/03/2016 18:15:21:  Epoch[ 2 of 2]-Minibatch[ 281- 290, 90.62%]: ce = 1.01963196 * 2560; err = 0.32539062 * 2560; time = 0.0120s; samplesPerSecond = 212518.7
+05/03/2016 18:15:21:  Epoch[ 2 of 2]-Minibatch[ 291- 300, 93.75%]: ce = 1.07533875 * 2560; err = 0.33515625 * 2560; time = 0.0120s; samplesPerSecond = 212889.8
+05/03/2016 18:15:21:  Epoch[ 2 of 2]-Minibatch[ 301- 310, 96.88%]: ce = 1.06417236 * 2560; err = 0.33007812 * 2560; time = 0.0120s; samplesPerSecond = 213386.7
+05/03/2016 18:15:21:  Epoch[ 2 of 2]-Minibatch[ 311- 320, 100.00%]: ce = 1.04990234 * 2560; err = 0.33359375 * 2560; time = 0.0134s; samplesPerSecond = 190632.2
+05/03/2016 18:15:21: Finished Epoch[ 2 of 2]: [Training] ce = 1.11232681 * 81920; err = 0.34179688 * 81920; totalSamplesSeen = 163840; learningRatePerSample = 0.003125; epochTime=0.390966s
+05/03/2016 18:15:21: SGD: Saving checkpoint model '/tmp/cntk-test-20160503181449.303380/Speech/DNN_DiscriminativePreTraining@release_gpu/models/Pre2/cntkSpeech'
+05/03/2016 18:15:21: CNTKCommandTrainEnd: dptPre2
+
+05/03/2016 18:15:21: Action "train" complete.
+
+
+05/03/2016 18:15:21: ##############################################################################
+05/03/2016 18:15:21: #                                                                            #
+05/03/2016 18:15:21: # Action "edit"                                                              #
+05/03/2016 18:15:21: #                                                                            #
+05/03/2016 18:15:21: ##############################################################################
 
 
 Post-processing network...
 
 3 roots:
 	ce = CrossEntropyWithSoftmax()
-	err = ClassificationError()
+	err = ErrorPrediction()
 	scaledLogLikelihood = Minus()
 
 Validating network. 24 nodes to process in pass 1.
@@ -886,7 +852,7 @@
 Validating --> OL.b = LearnableParameter() :  -> [132 x 1]
 Validating --> OL.z = Plus (OL.t, OL.b) : [132 x 1 x *4], [132 x 1] -> [132 x 1 x *4]
 Validating --> ce = CrossEntropyWithSoftmax (labels, OL.z) : [132 x *4], [132 x 1 x *4] -> [1]
-Validating --> err = ClassificationError (labels, OL.z) : [132 x *4], [132 x 1 x *4] -> [1]
+Validating --> err = ErrorPrediction (labels, OL.z) : [132 x *4], [132 x 1 x *4] -> [1]
 Validating --> globalPrior = LearnableParameter() :  -> [132 x 1]
 Validating --> logPrior = Log (globalPrior) : [132 x 1] -> [132 x 1]
 Validating --> scaledLogLikelihood = Minus (OL.z, logPrior) : [132 x 1 x *4], [132 x 1] -> [132 x 1 x *4]
@@ -902,16 +868,12 @@
 
 Post-processing network complete.
 
-Node 'HL3.W' (LearnableParameter operation): Initializing Parameter[512 x 512] <- 0.000000.
-Node 'HL3.b' (LearnableParameter operation): Initializing Parameter[512 x 1] <- 0.000000.
-Node 'HL3.W' (LearnableParameter operation): Initializing Parameter[512 x 512] <- uniform(seed=7, range=0.050000*1.000000, onCPU=false).
-Node 'HL3.b' (LearnableParameter operation): Initializing Parameter[512 x 1] <- uniform(seed=8, range=0.050000*1.000000, onCPU=false).
 
 Post-processing network...
 
 3 roots:
 	ce = CrossEntropyWithSoftmax()
-	err = ClassificationError()
+	err = ErrorPrediction()
 	scaledLogLikelihood = Minus()
 
 Validating network. 29 nodes to process in pass 1.
@@ -941,7 +903,7 @@
 Validating --> OL.b = LearnableParameter() :  -> [132 x 1]
 Validating --> OL.z = Plus (OL.t, OL.b) : [132 x 1 x *4], [132 x 1] -> [132 x 1 x *4]
 Validating --> ce = CrossEntropyWithSoftmax (labels, OL.z) : [132 x *4], [132 x 1 x *4] -> [1]
-Validating --> err = ClassificationError (labels, OL.z) : [132 x *4], [132 x 1 x *4] -> [1]
+Validating --> err = ErrorPrediction (labels, OL.z) : [132 x *4], [132 x 1 x *4] -> [1]
 Validating --> globalPrior = LearnableParameter() :  -> [132 x 1]
 Validating --> logPrior = Log (globalPrior) : [132 x 1] -> [132 x 1]
 Validating --> scaledLogLikelihood = Minus (OL.z, logPrior) : [132 x 1 x *4], [132 x 1] -> [132 x 1 x *4]
@@ -958,16 +920,16 @@
 Post-processing network complete.
 
 
-08/16/2016 09:57:18: Action "edit" complete.
-
-
-08/16/2016 09:57:18: ##############################################################################
-08/16/2016 09:57:18: #                                                                            #
-08/16/2016 09:57:18: # Action "train"                                                             #
-08/16/2016 09:57:18: #                                                                            #
-08/16/2016 09:57:18: ##############################################################################
-
-08/16/2016 09:57:18: CNTKCommandTrainBegin: speechTrain
+05/03/2016 18:15:21: Action "edit" complete.
+
+
+05/03/2016 18:15:21: ##############################################################################
+05/03/2016 18:15:21: #                                                                            #
+05/03/2016 18:15:21: # Action "train"                                                             #
+05/03/2016 18:15:21: #                                                                            #
+05/03/2016 18:15:21: ##############################################################################
+
+05/03/2016 18:15:21: CNTKCommandTrainBegin: speechTrain
 NDLBuilder Using GPU 0
 reading script file /home/philly/jenkins/workspace/CNTK-Test-Linux-W1/Tests/EndToEndTests/Speech/Data/glob_0000.scp ... 948 entries
 total 132 state names in state list /home/philly/jenkins/workspace/CNTK-Test-Linux-W1/Tests/EndToEndTests/Speech/Data/state.list
@@ -976,13 +938,13 @@
 label set 0: 129 classes
 minibatchutterancesource: 948 utterances grouped into 3 chunks, av. chunk size: 316.0 utterances, 84244.7 frames
 
-08/16/2016 09:57:18: Starting from checkpoint. Loading network from '/tmp/cntk-test-20160816095713.701165/Speech/DNN_DiscriminativePreTraining@release_gpu/models/cntkSpeech.0'.
+05/03/2016 18:15:21: Starting from checkpoint. Loading network from '/tmp/cntk-test-20160503181449.303380/Speech/DNN_DiscriminativePreTraining@release_gpu/models/cntkSpeech.0'.
 
 Post-processing network...
 
 3 roots:
 	ce = CrossEntropyWithSoftmax()
-	err = ClassificationError()
+	err = ErrorPrediction()
 	scaledLogLikelihood = Minus()
 
 Validating network. 29 nodes to process in pass 1.
@@ -1012,7 +974,7 @@
 Validating --> OL.b = LearnableParameter() :  -> [132 x 1]
 Validating --> OL.z = Plus (OL.t, OL.b) : [132 x 1 x *6], [132 x 1] -> [132 x 1 x *6]
 Validating --> ce = CrossEntropyWithSoftmax (labels, OL.z) : [132 x *6], [132 x 1 x *6] -> [1]
-Validating --> err = ClassificationError (labels, OL.z) : [132 x *6], [132 x 1 x *6] -> [1]
+Validating --> err = ErrorPrediction (labels, OL.z) : [132 x *6], [132 x 1 x *6] -> [1]
 Validating --> globalPrior = LearnableParameter() :  -> [132 x 1]
 Validating --> logPrior = Log (globalPrior) : [132 x 1] -> [132 x 1]
 Validating --> scaledLogLikelihood = Minus (OL.z, logPrior) : [132 x 1 x *6], [132 x 1] -> [132 x 1 x *6]
@@ -1028,175 +990,167 @@
 
 Post-processing network complete.
 
-08/16/2016 09:57:18: Loaded model with 29 nodes on GPU 0.
-
-08/16/2016 09:57:18: Training criterion node(s):
-08/16/2016 09:57:18: 	ce = CrossEntropyWithSoftmax
-
-<<<<<<< HEAD
-05/03/2016 18:15:21: 	err = ClassificationError
-=======
-08/16/2016 09:57:18: Evaluation criterion node(s):
-08/16/2016 09:57:18: 	err = ErrorPrediction
->>>>>>> 8493f118
+05/03/2016 18:15:21: Loaded model with 29 nodes on GPU 0.
+
+05/03/2016 18:15:21: Training criterion node(s):
+05/03/2016 18:15:21: 	ce = CrossEntropyWithSoftmax
+
+05/03/2016 18:15:21: Evaluation criterion node(s):
+
+05/03/2016 18:15:21: 	err = ErrorPrediction
 
 
 Allocating matrices for forward and/or backward propagation.
 
-Memory Sharing: Out of 49 matrices, 27 are shared as 11, and 22 are not shared.
-
-	{ HL1.W : [512 x 363] (gradient)
-	  HL1.z : [512 x 1 x *6] }
-	{ HL1.t : [512 x *6] (gradient)
-	  HL1.y : [512 x 1 x *6] }
-	{ HL3.t : [512 x 1 x *6] (gradient)
-	  HL3.y : [512 x 1 x *6] }
-	{ HL2.b : [512 x 1] (gradient)
-	  HL2.y : [512 x 1 x *6] (gradient)
-	  HL3.z : [512 x 1 x *6] (gradient)
-	  OL.t : [132 x 1 x *6] }
-	{ OL.W : [132 x 512] (gradient)
-	  OL.z : [132 x 1 x *6] }
-	{ HL3.b : [512 x 1] (gradient)
-	  HL3.y : [512 x 1 x *6] (gradient)
-	  OL.z : [132 x 1 x *6] (gradient) }
-	{ HL1.z : [512 x 1 x *6] (gradient)
-	  HL2.t : [512 x 1 x *6] }
-	{ HL2.W : [512 x 512] (gradient)
-	  HL2.z : [512 x 1 x *6] }
-	{ HL2.t : [512 x 1 x *6] (gradient)
-	  HL2.y : [512 x 1 x *6] }
-	{ HL1.b : [512 x 1] (gradient)
-	  HL1.y : [512 x 1 x *6] (gradient)
-	  HL2.z : [512 x 1 x *6] (gradient)
-	  HL3.t : [512 x 1 x *6] }
-	{ HL3.W : [512 x 512] (gradient)
-	  HL3.z : [512 x 1 x *6] }
-
-
-08/16/2016 09:57:18: Training 779396 parameters in 8 out of 8 parameter tensors and 20 nodes with gradient:
-
-08/16/2016 09:57:18: 	Node 'HL1.W' (LearnableParameter operation) : [512 x 363]
-08/16/2016 09:57:18: 	Node 'HL1.b' (LearnableParameter operation) : [512 x 1]
-08/16/2016 09:57:18: 	Node 'HL2.W' (LearnableParameter operation) : [512 x 512]
-08/16/2016 09:57:18: 	Node 'HL2.b' (LearnableParameter operation) : [512 x 1]
-08/16/2016 09:57:18: 	Node 'HL3.W' (LearnableParameter operation) : [512 x 512]
-08/16/2016 09:57:18: 	Node 'HL3.b' (LearnableParameter operation) : [512 x 1]
-08/16/2016 09:57:18: 	Node 'OL.W' (LearnableParameter operation) : [132 x 512]
-08/16/2016 09:57:18: 	Node 'OL.b' (LearnableParameter operation) : [132 x 1]
-
-08/16/2016 09:57:18: No PreCompute nodes found, or all already computed. Skipping pre-computation step.
-
-08/16/2016 09:57:18: Starting Epoch 1: learning rate per sample = 0.003125  effective momentum = 0.900117  momentum as time constant = 2432.7 samples
+Memory Sharing Structure:
+
+(nil): {[err Gradient[1]] [featNorm Gradient[363 x *6]] [features Gradient[363 x *6]] [globalInvStd Gradient[363 x 1]] [globalMean Gradient[363 x 1]] [globalPrior Gradient[132 x 1]] [labels Gradient[132 x *6]] [logPrior Gradient[132 x 1]] [scaledLogLikelihood Gradient[132 x 1 x *6]] }
+0x7f1df4980698: {[globalPrior Value[132 x 1]] }
+0x7f1df4982b58: {[HL2.t Gradient[512 x 1 x *6]] [HL2.y Value[512 x 1 x *6]] }
+0x7f1df4982d18: {[HL1.b Gradient[512 x 1]] [HL1.y Gradient[512 x 1 x *6]] [HL2.z Gradient[512 x 1 x *6]] [HL3.t Value[512 x 1 x *6]] }
+0x7f1df4982ed8: {[HL3.W Gradient[512 x 512]] [HL3.z Value[512 x 1 x *6]] }
+0x7f1df4983098: {[HL3.t Gradient[512 x 1 x *6]] [HL3.y Value[512 x 1 x *6]] }
+0x7f1df4983258: {[HL2.b Gradient[512 x 1]] [HL2.y Gradient[512 x 1 x *6]] [HL3.z Gradient[512 x 1 x *6]] [OL.t Value[132 x 1 x *6]] }
+0x7f1df4983418: {[OL.W Gradient[132 x 512]] [OL.z Value[132 x 1 x *6]] }
+0x7f1df4998338: {[logPrior Value[132 x 1]] }
+0x7f1df49a7708: {[HL1.b Value[512 x 1]] }
+0x7f1df49c7058: {[HL3.b Gradient[512 x 1]] [HL3.y Gradient[512 x 1 x *6]] [OL.z Gradient[132 x 1 x *6]] }
+0x7f1df49c7218: {[OL.t Gradient[132 x 1 x *6]] }
+0x7f1df49c73d8: {[OL.b Gradient[132 x 1]] }
+0x7f1df49c7d58: {[HL1.W Value[512 x 363]] }
+0x7f1df49dc578: {[HL3.b Value[512 x 1]] }
+0x7f1df49dd138: {[globalMean Value[363 x 1]] }
+0x7f1df49e4b28: {[ce Gradient[1]] }
+0x7f1dfb303dd8: {[OL.W Value[132 x 512]] }
+0x7f1dfb305b88: {[scaledLogLikelihood Value[132 x 1 x *6]] }
+0x7f1dfb305d48: {[ce Value[1]] }
+0x7f1dfb320af8: {[err Value[1]] }
+0x7f1dfb33ad78: {[labels Value[132 x *6]] }
+0x7f1dfb33ae28: {[globalInvStd Value[363 x 1]] }
+0x7f1dfb352a38: {[HL2.b Value[512 x 1]] }
+0x7f1dfb3a1c78: {[features Value[363 x *6]] }
+0x7f1dfb3a7588: {[featNorm Value[363 x *6]] }
+0x7f1dfb3a8bb8: {[HL2.W Value[512 x 512]] }
+0x7f1dfb3a9d38: {[HL3.W Value[512 x 512]] }
+0x7f1dfb3a9f88: {[HL1.t Value[512 x *6]] }
+0x7f1dfb3aa288: {[HL1.W Gradient[512 x 363]] [HL1.z Value[512 x 1 x *6]] }
+0x7f1dfb3aa448: {[HL1.t Gradient[512 x *6]] [HL1.y Value[512 x 1 x *6]] }
+0x7f1dfb3aa608: {[HL1.z Gradient[512 x 1 x *6]] [HL2.t Value[512 x 1 x *6]] }
+0x7f1dfb3aa7c8: {[HL2.W Gradient[512 x 512]] [HL2.z Value[512 x 1 x *6]] }
+0x7f1dfb3ac6d8: {[OL.b Value[132 x 1]] }
+
+05/03/2016 18:15:21: No PreCompute nodes found, skipping PreCompute step.
+
+05/03/2016 18:15:21: Starting Epoch 1: learning rate per sample = 0.003125  effective momentum = 0.900117  momentum as time constant = 2432.7 samples
 minibatchiterator: epoch 0: frames [0..81920] (first utterance at frame 0), data subset 0 of 1, with 1 datapasses
 requiredata: determined feature kind as 33-dimensional 'USER' with frame shift 10.0 ms
 
-08/16/2016 09:57:18: Starting minibatch loop.
-08/16/2016 09:57:18:  Epoch[ 1 of 4]-Minibatch[   1-  10, 3.12%]: ce = 4.06310844 * 2560; err = 0.84296875 * 2560; time = 0.0196s; samplesPerSecond = 130719.0
-08/16/2016 09:57:18:  Epoch[ 1 of 4]-Minibatch[  11-  20, 6.25%]: ce = 2.55720177 * 2560; err = 0.61328125 * 2560; time = 0.0168s; samplesPerSecond = 152544.4
-08/16/2016 09:57:18:  Epoch[ 1 of 4]-Minibatch[  21-  30, 9.38%]: ce = 2.04571991 * 2560; err = 0.56132812 * 2560; time = 0.0167s; samplesPerSecond = 153018.5
-08/16/2016 09:57:18:  Epoch[ 1 of 4]-Minibatch[  31-  40, 12.50%]: ce = 1.68830490 * 2560; err = 0.47031250 * 2560; time = 0.0167s; samplesPerSecond = 153073.4
-08/16/2016 09:57:18:  Epoch[ 1 of 4]-Minibatch[  41-  50, 15.62%]: ce = 1.51176605 * 2560; err = 0.43710938 * 2560; time = 0.0167s; samplesPerSecond = 152954.5
-08/16/2016 09:57:18:  Epoch[ 1 of 4]-Minibatch[  51-  60, 18.75%]: ce = 1.46000977 * 2560; err = 0.42304687 * 2560; time = 0.0168s; samplesPerSecond = 152290.3
-08/16/2016 09:57:19:  Epoch[ 1 of 4]-Minibatch[  61-  70, 21.88%]: ce = 1.45907898 * 2560; err = 0.42539063 * 2560; time = 0.0168s; samplesPerSecond = 152553.5
-08/16/2016 09:57:19:  Epoch[ 1 of 4]-Minibatch[  71-  80, 25.00%]: ce = 1.37488098 * 2560; err = 0.40507813 * 2560; time = 0.0168s; samplesPerSecond = 152190.7
-08/16/2016 09:57:19:  Epoch[ 1 of 4]-Minibatch[  81-  90, 28.12%]: ce = 1.32691956 * 2560; err = 0.38359375 * 2560; time = 0.0168s; samplesPerSecond = 152172.6
-08/16/2016 09:57:19:  Epoch[ 1 of 4]-Minibatch[  91- 100, 31.25%]: ce = 1.28918762 * 2560; err = 0.37890625 * 2560; time = 0.0168s; samplesPerSecond = 152553.5
-08/16/2016 09:57:19:  Epoch[ 1 of 4]-Minibatch[ 101- 110, 34.38%]: ce = 1.31724243 * 2560; err = 0.38242188 * 2560; time = 0.0167s; samplesPerSecond = 152854.1
-08/16/2016 09:57:19:  Epoch[ 1 of 4]-Minibatch[ 111- 120, 37.50%]: ce = 1.27811432 * 2560; err = 0.37460938 * 2560; time = 0.0168s; samplesPerSecond = 152172.6
-08/16/2016 09:57:19:  Epoch[ 1 of 4]-Minibatch[ 121- 130, 40.62%]: ce = 1.24795837 * 2560; err = 0.37500000 * 2560; time = 0.0168s; samplesPerSecond = 152064.2
-08/16/2016 09:57:19:  Epoch[ 1 of 4]-Minibatch[ 131- 140, 43.75%]: ce = 1.25469818 * 2560; err = 0.38203125 * 2560; time = 0.0168s; samplesPerSecond = 152799.3
-08/16/2016 09:57:19:  Epoch[ 1 of 4]-Minibatch[ 141- 150, 46.88%]: ce = 1.20223083 * 2560; err = 0.36093750 * 2560; time = 0.0168s; samplesPerSecond = 152435.4
-08/16/2016 09:57:19:  Epoch[ 1 of 4]-Minibatch[ 151- 160, 50.00%]: ce = 1.21909790 * 2560; err = 0.37070313 * 2560; time = 0.0168s; samplesPerSecond = 152508.0
-08/16/2016 09:57:19:  Epoch[ 1 of 4]-Minibatch[ 161- 170, 53.12%]: ce = 1.21332092 * 2560; err = 0.36445312 * 2560; time = 0.0168s; samplesPerSecond = 152571.7
-08/16/2016 09:57:19:  Epoch[ 1 of 4]-Minibatch[ 171- 180, 56.25%]: ce = 1.19662476 * 2560; err = 0.37265625 * 2560; time = 0.0167s; samplesPerSecond = 153046.0
-08/16/2016 09:57:19:  Epoch[ 1 of 4]-Minibatch[ 181- 190, 59.38%]: ce = 1.21360779 * 2560; err = 0.36640625 * 2560; time = 0.0168s; samplesPerSecond = 152535.3
-08/16/2016 09:57:19:  Epoch[ 1 of 4]-Minibatch[ 191- 200, 62.50%]: ce = 1.25376587 * 2560; err = 0.37929687 * 2560; time = 0.0167s; samplesPerSecond = 152918.0
-08/16/2016 09:57:19:  Epoch[ 1 of 4]-Minibatch[ 201- 210, 65.62%]: ce = 1.24345703 * 2560; err = 0.36835937 * 2560; time = 0.0168s; samplesPerSecond = 152671.8
-08/16/2016 09:57:19:  Epoch[ 1 of 4]-Minibatch[ 211- 220, 68.75%]: ce = 1.25221252 * 2560; err = 0.38867188 * 2560; time = 0.0167s; samplesPerSecond = 152927.1
-08/16/2016 09:57:19:  Epoch[ 1 of 4]-Minibatch[ 221- 230, 71.88%]: ce = 1.18008728 * 2560; err = 0.35351562 * 2560; time = 0.0168s; samplesPerSecond = 152589.9
-08/16/2016 09:57:19:  Epoch[ 1 of 4]-Minibatch[ 231- 240, 75.00%]: ce = 1.21273804 * 2560; err = 0.37890625 * 2560; time = 0.0168s; samplesPerSecond = 152826.7
-08/16/2016 09:57:19:  Epoch[ 1 of 4]-Minibatch[ 241- 250, 78.12%]: ce = 1.16963806 * 2560; err = 0.35546875 * 2560; time = 0.0168s; samplesPerSecond = 152790.2
-08/16/2016 09:57:19:  Epoch[ 1 of 4]-Minibatch[ 251- 260, 81.25%]: ce = 1.13971252 * 2560; err = 0.33867188 * 2560; time = 0.0168s; samplesPerSecond = 152562.6
-08/16/2016 09:57:19:  Epoch[ 1 of 4]-Minibatch[ 261- 270, 84.38%]: ce = 1.13331909 * 2560; err = 0.34882812 * 2560; time = 0.0168s; samplesPerSecond = 152517.1
-08/16/2016 09:57:19:  Epoch[ 1 of 4]-Minibatch[ 271- 280, 87.50%]: ce = 1.19458008 * 2560; err = 0.35859375 * 2560; time = 0.0168s; samplesPerSecond = 152735.5
-08/16/2016 09:57:19:  Epoch[ 1 of 4]-Minibatch[ 281- 290, 90.62%]: ce = 1.12374268 * 2560; err = 0.33125000 * 2560; time = 0.0168s; samplesPerSecond = 152381.0
-08/16/2016 09:57:19:  Epoch[ 1 of 4]-Minibatch[ 291- 300, 93.75%]: ce = 1.14518433 * 2560; err = 0.35390625 * 2560; time = 0.0168s; samplesPerSecond = 152426.3
-08/16/2016 09:57:19:  Epoch[ 1 of 4]-Minibatch[ 301- 310, 96.88%]: ce = 1.14932251 * 2560; err = 0.34726563 * 2560; time = 0.0168s; samplesPerSecond = 152781.1
-08/16/2016 09:57:19:  Epoch[ 1 of 4]-Minibatch[ 311- 320, 100.00%]: ce = 1.10969543 * 2560; err = 0.33085938 * 2560; time = 0.0168s; samplesPerSecond = 152826.7
-08/16/2016 09:57:19: Finished Epoch[ 1 of 4]: [Training] ce = 1.41332903 * 81920; err = 0.40386963 * 81920; totalSamplesSeen = 81920; learningRatePerSample = 0.003125; epochTime=0.621108s
-08/16/2016 09:57:19: SGD: Saving checkpoint model '/tmp/cntk-test-20160816095713.701165/Speech/DNN_DiscriminativePreTraining@release_gpu/models/cntkSpeech.1'
-
-08/16/2016 09:57:19: Starting Epoch 2: learning rate per sample = 0.003125  effective momentum = 0.810210  momentum as time constant = 2432.7 samples
+05/03/2016 18:15:21: Starting minibatch loop.
+05/03/2016 18:15:21:  Epoch[ 1 of 4]-Minibatch[   1-  10, 3.12%]: ce = 3.97086372 * 2560; err = 0.81445312 * 2560; time = 0.0195s; samplesPerSecond = 131592.5
+05/03/2016 18:15:21:  Epoch[ 1 of 4]-Minibatch[  11-  20, 6.25%]: ce = 2.63975792 * 2560; err = 0.63320312 * 2560; time = 0.0163s; samplesPerSecond = 157238.5
+05/03/2016 18:15:21:  Epoch[ 1 of 4]-Minibatch[  21-  30, 9.38%]: ce = 2.02565231 * 2560; err = 0.54257813 * 2560; time = 0.0162s; samplesPerSecond = 157664.6
+05/03/2016 18:15:21:  Epoch[ 1 of 4]-Minibatch[  31-  40, 12.50%]: ce = 1.74204865 * 2560; err = 0.47500000 * 2560; time = 0.0163s; samplesPerSecond = 157296.5
+05/03/2016 18:15:21:  Epoch[ 1 of 4]-Minibatch[  41-  50, 15.62%]: ce = 1.58343964 * 2560; err = 0.45156250 * 2560; time = 0.0163s; samplesPerSecond = 156978.2
+05/03/2016 18:15:21:  Epoch[ 1 of 4]-Minibatch[  51-  60, 18.75%]: ce = 1.47893143 * 2560; err = 0.42343750 * 2560; time = 0.0163s; samplesPerSecond = 157441.6
+05/03/2016 18:15:21:  Epoch[ 1 of 4]-Minibatch[  61-  70, 21.88%]: ce = 1.43405457 * 2560; err = 0.40898438 * 2560; time = 0.0162s; samplesPerSecond = 157713.2
+05/03/2016 18:15:21:  Epoch[ 1 of 4]-Minibatch[  71-  80, 25.00%]: ce = 1.35973663 * 2560; err = 0.39648438 * 2560; time = 0.0163s; samplesPerSecond = 157460.9
+05/03/2016 18:15:21:  Epoch[ 1 of 4]-Minibatch[  81-  90, 28.12%]: ce = 1.28108978 * 2560; err = 0.37968750 * 2560; time = 0.0163s; samplesPerSecond = 157055.2
+05/03/2016 18:15:22:  Epoch[ 1 of 4]-Minibatch[  91- 100, 31.25%]: ce = 1.29773560 * 2560; err = 0.39765625 * 2560; time = 0.0163s; samplesPerSecond = 157344.8
+05/03/2016 18:15:22:  Epoch[ 1 of 4]-Minibatch[ 101- 110, 34.38%]: ce = 1.28441925 * 2560; err = 0.39062500 * 2560; time = 0.0163s; samplesPerSecond = 157277.1
+05/03/2016 18:15:22:  Epoch[ 1 of 4]-Minibatch[ 111- 120, 37.50%]: ce = 1.27777252 * 2560; err = 0.38164063 * 2560; time = 0.0163s; samplesPerSecond = 157431.9
+05/03/2016 18:15:22:  Epoch[ 1 of 4]-Minibatch[ 121- 130, 40.62%]: ce = 1.23615112 * 2560; err = 0.37421875 * 2560; time = 0.0163s; samplesPerSecond = 157431.9
+05/03/2016 18:15:22:  Epoch[ 1 of 4]-Minibatch[ 131- 140, 43.75%]: ce = 1.31171112 * 2560; err = 0.38671875 * 2560; time = 0.0163s; samplesPerSecond = 157402.9
+05/03/2016 18:15:22:  Epoch[ 1 of 4]-Minibatch[ 141- 150, 46.88%]: ce = 1.25573883 * 2560; err = 0.37773438 * 2560; time = 0.0163s; samplesPerSecond = 157219.2
+05/03/2016 18:15:22:  Epoch[ 1 of 4]-Minibatch[ 151- 160, 50.00%]: ce = 1.27382965 * 2560; err = 0.38398437 * 2560; time = 0.0163s; samplesPerSecond = 157383.5
+05/03/2016 18:15:22:  Epoch[ 1 of 4]-Minibatch[ 161- 170, 53.12%]: ce = 1.20634155 * 2560; err = 0.36406250 * 2560; time = 0.0163s; samplesPerSecond = 157344.8
+05/03/2016 18:15:22:  Epoch[ 1 of 4]-Minibatch[ 171- 180, 56.25%]: ce = 1.20973816 * 2560; err = 0.36562500 * 2560; time = 0.0162s; samplesPerSecond = 157577.2
+05/03/2016 18:15:22:  Epoch[ 1 of 4]-Minibatch[ 181- 190, 59.38%]: ce = 1.20688782 * 2560; err = 0.36718750 * 2560; time = 0.0163s; samplesPerSecond = 157238.5
+05/03/2016 18:15:22:  Epoch[ 1 of 4]-Minibatch[ 191- 200, 62.50%]: ce = 1.20260315 * 2560; err = 0.37226562 * 2560; time = 0.0163s; samplesPerSecond = 157528.8
+05/03/2016 18:15:22:  Epoch[ 1 of 4]-Minibatch[ 201- 210, 65.62%]: ce = 1.20553894 * 2560; err = 0.37187500 * 2560; time = 0.0163s; samplesPerSecond = 157431.9
+05/03/2016 18:15:22:  Epoch[ 1 of 4]-Minibatch[ 211- 220, 68.75%]: ce = 1.14160156 * 2560; err = 0.34726563 * 2560; time = 0.0164s; samplesPerSecond = 156183.3
+05/03/2016 18:15:22:  Epoch[ 1 of 4]-Minibatch[ 221- 230, 71.88%]: ce = 1.15316467 * 2560; err = 0.35273437 * 2560; time = 0.0164s; samplesPerSecond = 156555.8
+05/03/2016 18:15:22:  Epoch[ 1 of 4]-Minibatch[ 231- 240, 75.00%]: ce = 1.19352417 * 2560; err = 0.35468750 * 2560; time = 0.0163s; samplesPerSecond = 156853.1
+05/03/2016 18:15:22:  Epoch[ 1 of 4]-Minibatch[ 241- 250, 78.12%]: ce = 1.17192078 * 2560; err = 0.35937500 * 2560; time = 0.0164s; samplesPerSecond = 156211.9
+05/03/2016 18:15:22:  Epoch[ 1 of 4]-Minibatch[ 251- 260, 81.25%]: ce = 1.08281860 * 2560; err = 0.33867188 * 2560; time = 0.0164s; samplesPerSecond = 156431.4
+05/03/2016 18:15:22:  Epoch[ 1 of 4]-Minibatch[ 261- 270, 84.38%]: ce = 1.11028442 * 2560; err = 0.34453125 * 2560; time = 0.0163s; samplesPerSecond = 156584.5
+05/03/2016 18:15:22:  Epoch[ 1 of 4]-Minibatch[ 271- 280, 87.50%]: ce = 1.17454224 * 2560; err = 0.35312500 * 2560; time = 0.0164s; samplesPerSecond = 156250.0
+05/03/2016 18:15:22:  Epoch[ 1 of 4]-Minibatch[ 281- 290, 90.62%]: ce = 1.11068115 * 2560; err = 0.34531250 * 2560; time = 0.0163s; samplesPerSecond = 156603.7
+05/03/2016 18:15:22:  Epoch[ 1 of 4]-Minibatch[ 291- 300, 93.75%]: ce = 1.12955627 * 2560; err = 0.34296875 * 2560; time = 0.0164s; samplesPerSecond = 156278.6
+05/03/2016 18:15:22:  Epoch[ 1 of 4]-Minibatch[ 301- 310, 96.88%]: ce = 1.12482300 * 2560; err = 0.34570312 * 2560; time = 0.0164s; samplesPerSecond = 156040.5
+05/03/2016 18:15:22:  Epoch[ 1 of 4]-Minibatch[ 311- 320, 100.00%]: ce = 1.12771912 * 2560; err = 0.34453125 * 2560; time = 0.0164s; samplesPerSecond = 156565.3
+05/03/2016 18:15:22: Finished Epoch[ 1 of 4]: [Training] ce = 1.40639620 * 81920; err = 0.40274658 * 81920; totalSamplesSeen = 81920; learningRatePerSample = 0.003125; epochTime=0.608651s
+05/03/2016 18:15:22: SGD: Saving checkpoint model '/tmp/cntk-test-20160503181449.303380/Speech/DNN_DiscriminativePreTraining@release_gpu/models/cntkSpeech.1'
+
+05/03/2016 18:15:22: Starting Epoch 2: learning rate per sample = 0.003125  effective momentum = 0.810210  momentum as time constant = 2432.7 samples
 minibatchiterator: epoch 1: frames [81920..163840] (first utterance at frame 81920), data subset 0 of 1, with 1 datapasses
 
-08/16/2016 09:57:19: Starting minibatch loop.
-08/16/2016 09:57:19:  Epoch[ 2 of 4]-Minibatch[   1-  10, 6.25%]: ce = 1.23170967 * 5120; err = 0.37734375 * 5120; time = 0.0289s; samplesPerSecond = 176978.9
-08/16/2016 09:57:19:  Epoch[ 2 of 4]-Minibatch[  11-  20, 12.50%]: ce = 1.32993221 * 5120; err = 0.39023438 * 5120; time = 0.0261s; samplesPerSecond = 196492.3
-08/16/2016 09:57:19:  Epoch[ 2 of 4]-Minibatch[  21-  30, 18.75%]: ce = 1.31869526 * 5120; err = 0.39687500 * 5120; time = 0.0261s; samplesPerSecond = 196304.0
-08/16/2016 09:57:19:  Epoch[ 2 of 4]-Minibatch[  31-  40, 25.00%]: ce = 1.16838951 * 5120; err = 0.35839844 * 5120; time = 0.0261s; samplesPerSecond = 196349.1
-08/16/2016 09:57:19:  Epoch[ 2 of 4]-Minibatch[  41-  50, 31.25%]: ce = 1.16817627 * 5120; err = 0.35644531 * 5120; time = 0.0261s; samplesPerSecond = 196364.2
-08/16/2016 09:57:19:  Epoch[ 2 of 4]-Minibatch[  51-  60, 37.50%]: ce = 1.12597427 * 5120; err = 0.34238281 * 5120; time = 0.0261s; samplesPerSecond = 196055.9
-08/16/2016 09:57:19:  Epoch[ 2 of 4]-Minibatch[  61-  70, 43.75%]: ce = 1.09737778 * 5120; err = 0.34160156 * 5120; time = 0.0262s; samplesPerSecond = 195741.1
-08/16/2016 09:57:19:  Epoch[ 2 of 4]-Minibatch[  71-  80, 50.00%]: ce = 1.07114639 * 5120; err = 0.33300781 * 5120; time = 0.0261s; samplesPerSecond = 195943.4
-08/16/2016 09:57:19:  Epoch[ 2 of 4]-Minibatch[  81-  90, 56.25%]: ce = 1.07779846 * 5120; err = 0.32910156 * 5120; time = 0.0261s; samplesPerSecond = 196221.2
-08/16/2016 09:57:19:  Epoch[ 2 of 4]-Minibatch[  91- 100, 62.50%]: ce = 1.09942703 * 5120; err = 0.34511719 * 5120; time = 0.0261s; samplesPerSecond = 196432.0
-08/16/2016 09:57:19:  Epoch[ 2 of 4]-Minibatch[ 101- 110, 68.75%]: ce = 1.08886490 * 5120; err = 0.32460937 * 5120; time = 0.0261s; samplesPerSecond = 196033.4
-08/16/2016 09:57:19:  Epoch[ 2 of 4]-Minibatch[ 111- 120, 75.00%]: ce = 1.06541290 * 5120; err = 0.33046875 * 5120; time = 0.0261s; samplesPerSecond = 196055.9
-08/16/2016 09:57:19:  Epoch[ 2 of 4]-Minibatch[ 121- 130, 81.25%]: ce = 1.08977051 * 5120; err = 0.33378906 * 5120; time = 0.0261s; samplesPerSecond = 196492.3
-08/16/2016 09:57:19:  Epoch[ 2 of 4]-Minibatch[ 131- 140, 87.50%]: ce = 1.18295441 * 5120; err = 0.36210938 * 5120; time = 0.0261s; samplesPerSecond = 195913.4
-08/16/2016 09:57:19:  Epoch[ 2 of 4]-Minibatch[ 141- 150, 93.75%]: ce = 1.09081879 * 5120; err = 0.32792969 * 5120; time = 0.0262s; samplesPerSecond = 195741.1
-08/16/2016 09:57:19:  Epoch[ 2 of 4]-Minibatch[ 151- 160, 100.00%]: ce = 1.05504150 * 5120; err = 0.32402344 * 5120; time = 0.0260s; samplesPerSecond = 196741.5
-08/16/2016 09:57:19: Finished Epoch[ 2 of 4]: [Training] ce = 1.14134312 * 81920; err = 0.34833984 * 81920; totalSamplesSeen = 163840; learningRatePerSample = 0.003125; epochTime=0.423751s
-08/16/2016 09:57:19: SGD: Saving checkpoint model '/tmp/cntk-test-20160816095713.701165/Speech/DNN_DiscriminativePreTraining@release_gpu/models/cntkSpeech.2'
-
-08/16/2016 09:57:19: Starting Epoch 3: learning rate per sample = 0.003125  effective momentum = 0.810210  momentum as time constant = 2432.7 samples
+05/03/2016 18:15:22: Starting minibatch loop.
+05/03/2016 18:15:22:  Epoch[ 2 of 4]-Minibatch[   1-  10, 6.25%]: ce = 1.51739798 * 5120; err = 0.41425781 * 5120; time = 0.0291s; samplesPerSecond = 175999.5
+05/03/2016 18:15:22:  Epoch[ 2 of 4]-Minibatch[  11-  20, 12.50%]: ce = 1.25793447 * 5120; err = 0.37539062 * 5120; time = 0.0255s; samplesPerSecond = 200800.1
+05/03/2016 18:15:22:  Epoch[ 2 of 4]-Minibatch[  21-  30, 18.75%]: ce = 1.18638287 * 5120; err = 0.36718750 * 5120; time = 0.0256s; samplesPerSecond = 199812.7
+05/03/2016 18:15:22:  Epoch[ 2 of 4]-Minibatch[  31-  40, 25.00%]: ce = 1.12794571 * 5120; err = 0.34218750 * 5120; time = 0.0256s; samplesPerSecond = 200226.8
+05/03/2016 18:15:22:  Epoch[ 2 of 4]-Minibatch[  41-  50, 31.25%]: ce = 1.14070625 * 5120; err = 0.34570312 * 5120; time = 0.0255s; samplesPerSecond = 200776.4
+05/03/2016 18:15:22:  Epoch[ 2 of 4]-Minibatch[  51-  60, 37.50%]: ce = 1.14582825 * 5120; err = 0.34765625 * 5120; time = 0.0255s; samplesPerSecond = 200713.5
+05/03/2016 18:15:22:  Epoch[ 2 of 4]-Minibatch[  61-  70, 43.75%]: ce = 1.11193542 * 5120; err = 0.34414062 * 5120; time = 0.0255s; samplesPerSecond = 200886.7
+05/03/2016 18:15:22:  Epoch[ 2 of 4]-Minibatch[  71-  80, 50.00%]: ce = 1.08574600 * 5120; err = 0.33789062 * 5120; time = 0.0255s; samplesPerSecond = 200713.5
+05/03/2016 18:15:22:  Epoch[ 2 of 4]-Minibatch[  81-  90, 56.25%]: ce = 1.21058807 * 5120; err = 0.37363281 * 5120; time = 0.0255s; samplesPerSecond = 200886.7
+05/03/2016 18:15:22:  Epoch[ 2 of 4]-Minibatch[  91- 100, 62.50%]: ce = 1.09668579 * 5120; err = 0.34335938 * 5120; time = 0.0255s; samplesPerSecond = 200847.3
+05/03/2016 18:15:22:  Epoch[ 2 of 4]-Minibatch[ 101- 110, 68.75%]: ce = 1.05845032 * 5120; err = 0.32675781 * 5120; time = 0.0255s; samplesPerSecond = 200517.0
+05/03/2016 18:15:22:  Epoch[ 2 of 4]-Minibatch[ 111- 120, 75.00%]: ce = 1.10728455 * 5120; err = 0.34726563 * 5120; time = 0.0255s; samplesPerSecond = 201060.3
+05/03/2016 18:15:22:  Epoch[ 2 of 4]-Minibatch[ 121- 130, 81.25%]: ce = 1.08716888 * 5120; err = 0.33593750 * 5120; time = 0.0255s; samplesPerSecond = 201091.9
+05/03/2016 18:15:22:  Epoch[ 2 of 4]-Minibatch[ 131- 140, 87.50%]: ce = 1.06778870 * 5120; err = 0.31855469 * 5120; time = 0.0255s; samplesPerSecond = 200894.6
+05/03/2016 18:15:22:  Epoch[ 2 of 4]-Minibatch[ 141- 150, 93.75%]: ce = 1.04079590 * 5120; err = 0.32910156 * 5120; time = 0.0255s; samplesPerSecond = 200430.6
+05/03/2016 18:15:22:  Epoch[ 2 of 4]-Minibatch[ 151- 160, 100.00%]: ce = 1.06249542 * 5120; err = 0.32968750 * 5120; time = 0.0255s; samplesPerSecond = 200682.0
+05/03/2016 18:15:22: Finished Epoch[ 2 of 4]: [Training] ce = 1.14407091 * 81920; err = 0.34866943 * 81920; totalSamplesSeen = 163840; learningRatePerSample = 0.003125; epochTime=0.415118s
+05/03/2016 18:15:22: SGD: Saving checkpoint model '/tmp/cntk-test-20160503181449.303380/Speech/DNN_DiscriminativePreTraining@release_gpu/models/cntkSpeech.2'
+
+05/03/2016 18:15:22: Starting Epoch 3: learning rate per sample = 0.003125  effective momentum = 0.810210  momentum as time constant = 2432.7 samples
 minibatchiterator: epoch 2: frames [163840..245760] (first utterance at frame 163840), data subset 0 of 1, with 1 datapasses
 
-08/16/2016 09:57:19: Starting minibatch loop.
-08/16/2016 09:57:19:  Epoch[ 3 of 4]-Minibatch[   1-  10, 6.25%]: ce = 1.07509031 * 5120; err = 0.33964844 * 5120; time = 0.0268s; samplesPerSecond = 191187.5
-08/16/2016 09:57:20:  Epoch[ 3 of 4]-Minibatch[  11-  20, 12.50%]: ce = 1.09945135 * 5120; err = 0.33574219 * 5120; time = 0.0260s; samplesPerSecond = 197029.2
-08/16/2016 09:57:20:  Epoch[ 3 of 4]-Minibatch[  21-  30, 18.75%]: ce = 1.08966846 * 5120; err = 0.33730469 * 5120; time = 0.0261s; samplesPerSecond = 196507.4
-08/16/2016 09:57:20:  Epoch[ 3 of 4]-Minibatch[  31-  40, 25.00%]: ce = 1.05308990 * 5120; err = 0.32851562 * 5120; time = 0.0262s; samplesPerSecond = 195778.5
-08/16/2016 09:57:20:  Epoch[ 3 of 4]-Minibatch[  41-  50, 31.25%]: ce = 1.07635727 * 5120; err = 0.32597656 * 5120; time = 0.0261s; samplesPerSecond = 195920.9
-08/16/2016 09:57:20:  Epoch[ 3 of 4]-Minibatch[  51-  60, 37.50%]: ce = 1.07994118 * 5120; err = 0.33046875 * 5120; time = 0.0261s; samplesPerSecond = 196078.4
-08/16/2016 09:57:20:  Epoch[ 3 of 4]-Minibatch[  61-  70, 43.75%]: ce = 1.06702271 * 5120; err = 0.33203125 * 5120; time = 0.0261s; samplesPerSecond = 195905.9
-08/16/2016 09:57:20:  Epoch[ 3 of 4]-Minibatch[  71-  80, 50.00%]: ce = 1.08101730 * 5120; err = 0.34355469 * 5120; time = 0.0260s; samplesPerSecond = 196938.2
-08/16/2016 09:57:20:  Epoch[ 3 of 4]-Minibatch[  81-  90, 56.25%]: ce = 1.09447479 * 5120; err = 0.34980469 * 5120; time = 0.0260s; samplesPerSecond = 196749.0
-08/16/2016 09:57:20:  Epoch[ 3 of 4]-Minibatch[  91- 100, 62.50%]: ce = 1.01812363 * 5120; err = 0.31425781 * 5120; time = 0.0261s; samplesPerSecond = 196514.9
-08/16/2016 09:57:20:  Epoch[ 3 of 4]-Minibatch[ 101- 110, 68.75%]: ce = 1.03670349 * 5120; err = 0.32480469 * 5120; time = 0.0261s; samplesPerSecond = 195920.9
-08/16/2016 09:57:20:  Epoch[ 3 of 4]-Minibatch[ 111- 120, 75.00%]: ce = 1.05544510 * 5120; err = 0.33085938 * 5120; time = 0.0261s; samplesPerSecond = 196326.5
-08/16/2016 09:57:20:  Epoch[ 3 of 4]-Minibatch[ 121- 130, 81.25%]: ce = 1.06688385 * 5120; err = 0.33437500 * 5120; time = 0.0261s; samplesPerSecond = 196198.7
-08/16/2016 09:57:20:  Epoch[ 3 of 4]-Minibatch[ 131- 140, 87.50%]: ce = 1.12102509 * 5120; err = 0.35625000 * 5120; time = 0.0261s; samplesPerSecond = 196514.9
-08/16/2016 09:57:20:  Epoch[ 3 of 4]-Minibatch[ 141- 150, 93.75%]: ce = 1.03197174 * 5120; err = 0.31796875 * 5120; time = 0.0261s; samplesPerSecond = 196078.4
-08/16/2016 09:57:20:  Epoch[ 3 of 4]-Minibatch[ 151- 160, 100.00%]: ce = 1.03749237 * 5120; err = 0.33417969 * 5120; time = 0.0261s; samplesPerSecond = 196296.4
-08/16/2016 09:57:20: Finished Epoch[ 3 of 4]: [Training] ce = 1.06773491 * 81920; err = 0.33348389 * 81920; totalSamplesSeen = 245760; learningRatePerSample = 0.003125; epochTime=0.421033s
-08/16/2016 09:57:20: SGD: Saving checkpoint model '/tmp/cntk-test-20160816095713.701165/Speech/DNN_DiscriminativePreTraining@release_gpu/models/cntkSpeech.3'
-
-08/16/2016 09:57:20: Starting Epoch 4: learning rate per sample = 0.003125  effective momentum = 0.810210  momentum as time constant = 2432.7 samples
+05/03/2016 18:15:22: Starting minibatch loop.
+05/03/2016 18:15:22:  Epoch[ 3 of 4]-Minibatch[   1-  10, 6.25%]: ce = 1.11238871 * 5120; err = 0.34804687 * 5120; time = 0.0263s; samplesPerSecond = 194432.8
+05/03/2016 18:15:22:  Epoch[ 3 of 4]-Minibatch[  11-  20, 12.50%]: ce = 1.09456148 * 5120; err = 0.34121094 * 5120; time = 0.0255s; samplesPerSecond = 200564.1
+05/03/2016 18:15:22:  Epoch[ 3 of 4]-Minibatch[  21-  30, 18.75%]: ce = 1.10800076 * 5120; err = 0.34667969 * 5120; time = 0.0255s; samplesPerSecond = 200697.7
+05/03/2016 18:15:23:  Epoch[ 3 of 4]-Minibatch[  31-  40, 25.00%]: ce = 1.16617966 * 5120; err = 0.35566406 * 5120; time = 0.0255s; samplesPerSecond = 200548.4
+05/03/2016 18:15:23:  Epoch[ 3 of 4]-Minibatch[  41-  50, 31.25%]: ce = 1.14173546 * 5120; err = 0.34550781 * 5120; time = 0.0255s; samplesPerSecond = 201068.2
+05/03/2016 18:15:23:  Epoch[ 3 of 4]-Minibatch[  51-  60, 37.50%]: ce = 1.07876053 * 5120; err = 0.33359375 * 5120; time = 0.0255s; samplesPerSecond = 200878.8
+05/03/2016 18:15:23:  Epoch[ 3 of 4]-Minibatch[  61-  70, 43.75%]: ce = 1.08043213 * 5120; err = 0.33437500 * 5120; time = 0.0256s; samplesPerSecond = 200367.9
+05/03/2016 18:15:23:  Epoch[ 3 of 4]-Minibatch[  71-  80, 50.00%]: ce = 1.07423630 * 5120; err = 0.33007812 * 5120; time = 0.0256s; samplesPerSecond = 200273.8
+05/03/2016 18:15:23:  Epoch[ 3 of 4]-Minibatch[  81-  90, 56.25%]: ce = 1.02659454 * 5120; err = 0.31113281 * 5120; time = 0.0256s; samplesPerSecond = 200367.9
+05/03/2016 18:15:23:  Epoch[ 3 of 4]-Minibatch[  91- 100, 62.50%]: ce = 1.04602737 * 5120; err = 0.31855469 * 5120; time = 0.0256s; samplesPerSecond = 200344.3
+05/03/2016 18:15:23:  Epoch[ 3 of 4]-Minibatch[ 101- 110, 68.75%]: ce = 1.05524902 * 5120; err = 0.33613281 * 5120; time = 0.0256s; samplesPerSecond = 200070.3
+05/03/2016 18:15:23:  Epoch[ 3 of 4]-Minibatch[ 111- 120, 75.00%]: ce = 1.07627411 * 5120; err = 0.33613281 * 5120; time = 0.0256s; samplesPerSecond = 200132.9
+05/03/2016 18:15:23:  Epoch[ 3 of 4]-Minibatch[ 121- 130, 81.25%]: ce = 1.05101776 * 5120; err = 0.31660156 * 5120; time = 0.0255s; samplesPerSecond = 200697.7
+05/03/2016 18:15:23:  Epoch[ 3 of 4]-Minibatch[ 131- 140, 87.50%]: ce = 1.03016815 * 5120; err = 0.32480469 * 5120; time = 0.0255s; samplesPerSecond = 200989.2
+05/03/2016 18:15:23:  Epoch[ 3 of 4]-Minibatch[ 141- 150, 93.75%]: ce = 1.04644623 * 5120; err = 0.32929687 * 5120; time = 0.0255s; samplesPerSecond = 200603.4
+05/03/2016 18:15:23:  Epoch[ 3 of 4]-Minibatch[ 151- 160, 100.00%]: ce = 1.02751465 * 5120; err = 0.32265625 * 5120; time = 0.0255s; samplesPerSecond = 200414.9
+05/03/2016 18:15:23: Finished Epoch[ 3 of 4]: [Training] ce = 1.07597418 * 81920; err = 0.33315430 * 81920; totalSamplesSeen = 245760; learningRatePerSample = 0.003125; epochTime=0.412316s
+05/03/2016 18:15:23: SGD: Saving checkpoint model '/tmp/cntk-test-20160503181449.303380/Speech/DNN_DiscriminativePreTraining@release_gpu/models/cntkSpeech.3'
+
+05/03/2016 18:15:23: Starting Epoch 4: learning rate per sample = 0.003125  effective momentum = 0.810210  momentum as time constant = 2432.7 samples
 minibatchiterator: epoch 3: frames [245760..327680] (first utterance at frame 245760), data subset 0 of 1, with 1 datapasses
 
-08/16/2016 09:57:20: Starting minibatch loop.
-08/16/2016 09:57:20:  Epoch[ 4 of 4]-Minibatch[   1-  10, 6.25%]: ce = 1.02262182 * 5120; err = 0.32519531 * 5120; time = 0.0269s; samplesPerSecond = 190462.0
-08/16/2016 09:57:20:  Epoch[ 4 of 4]-Minibatch[  11-  20, 12.50%]: ce = 1.00228231 * 4926; err = 0.31607795 * 4926; time = 0.0494s; samplesPerSecond = 99750.9
-08/16/2016 09:57:20:  Epoch[ 4 of 4]-Minibatch[  21-  30, 18.75%]: ce = 1.02140751 * 5120; err = 0.31992188 * 5120; time = 0.0261s; samplesPerSecond = 196507.4
-08/16/2016 09:57:20:  Epoch[ 4 of 4]-Minibatch[  31-  40, 25.00%]: ce = 1.04078465 * 5120; err = 0.32089844 * 5120; time = 0.0261s; samplesPerSecond = 196334.1
-08/16/2016 09:57:20:  Epoch[ 4 of 4]-Minibatch[  41-  50, 31.25%]: ce = 1.03124695 * 5120; err = 0.32343750 * 5120; time = 0.0261s; samplesPerSecond = 195965.9
-08/16/2016 09:57:20:  Epoch[ 4 of 4]-Minibatch[  51-  60, 37.50%]: ce = 0.99630127 * 5120; err = 0.31679687 * 5120; time = 0.0261s; samplesPerSecond = 196296.4
-08/16/2016 09:57:20:  Epoch[ 4 of 4]-Minibatch[  61-  70, 43.75%]: ce = 1.01578407 * 5120; err = 0.31738281 * 5120; time = 0.0261s; samplesPerSecond = 195913.4
-08/16/2016 09:57:20:  Epoch[ 4 of 4]-Minibatch[  71-  80, 50.00%]: ce = 1.00295029 * 5120; err = 0.30859375 * 5120; time = 0.0261s; samplesPerSecond = 195890.9
-08/16/2016 09:57:20:  Epoch[ 4 of 4]-Minibatch[  81-  90, 56.25%]: ce = 0.97806015 * 5120; err = 0.31933594 * 5120; time = 0.0261s; samplesPerSecond = 195860.9
-08/16/2016 09:57:20:  Epoch[ 4 of 4]-Minibatch[  91- 100, 62.50%]: ce = 0.98690643 * 5120; err = 0.30585937 * 5120; time = 0.0261s; samplesPerSecond = 196183.6
-08/16/2016 09:57:20:  Epoch[ 4 of 4]-Minibatch[ 101- 110, 68.75%]: ce = 1.03510742 * 5120; err = 0.32187500 * 5120; time = 0.0261s; samplesPerSecond = 196146.0
-08/16/2016 09:57:20:  Epoch[ 4 of 4]-Minibatch[ 111- 120, 75.00%]: ce = 0.98232269 * 5120; err = 0.30117187 * 5120; time = 0.0261s; samplesPerSecond = 195860.9
-08/16/2016 09:57:20:  Epoch[ 4 of 4]-Minibatch[ 121- 130, 81.25%]: ce = 0.99689026 * 5120; err = 0.30976562 * 5120; time = 0.0262s; samplesPerSecond = 195763.6
-08/16/2016 09:57:20:  Epoch[ 4 of 4]-Minibatch[ 131- 140, 87.50%]: ce = 0.96024933 * 5120; err = 0.29726562 * 5120; time = 0.0261s; samplesPerSecond = 196326.5
-08/16/2016 09:57:20:  Epoch[ 4 of 4]-Minibatch[ 141- 150, 93.75%]: ce = 0.96784058 * 5120; err = 0.30312500 * 5120; time = 0.0261s; samplesPerSecond = 195928.4
-08/16/2016 09:57:20:  Epoch[ 4 of 4]-Minibatch[ 151- 160, 100.00%]: ce = 0.96324615 * 5120; err = 0.30195312 * 5120; time = 0.0261s; samplesPerSecond = 196545.1
-08/16/2016 09:57:20: Finished Epoch[ 4 of 4]: [Training] ce = 1.00040827 * 81920; err = 0.31309814 * 81920; totalSamplesSeen = 327680; learningRatePerSample = 0.003125; epochTime=0.446489s
-08/16/2016 09:57:20: SGD: Saving checkpoint model '/tmp/cntk-test-20160816095713.701165/Speech/DNN_DiscriminativePreTraining@release_gpu/models/cntkSpeech'
-08/16/2016 09:57:20: CNTKCommandTrainEnd: speechTrain
-
-08/16/2016 09:57:20: Action "train" complete.
-
-08/16/2016 09:57:20: __COMPLETED__+05/03/2016 18:15:23: Starting minibatch loop.
+05/03/2016 18:15:23:  Epoch[ 4 of 4]-Minibatch[   1-  10, 6.25%]: ce = 1.03003817 * 5120; err = 0.31289062 * 5120; time = 0.0264s; samplesPerSecond = 193770.6
+05/03/2016 18:15:23:  Epoch[ 4 of 4]-Minibatch[  11-  20, 12.50%]: ce = 1.04547925 * 4926; err = 0.32947625 * 4926; time = 0.0540s; samplesPerSecond = 91249.3
+05/03/2016 18:15:23:  Epoch[ 4 of 4]-Minibatch[  21-  30, 18.75%]: ce = 1.01249580 * 5120; err = 0.32246094 * 5120; time = 0.0255s; samplesPerSecond = 200414.9
+05/03/2016 18:15:23:  Epoch[ 4 of 4]-Minibatch[  31-  40, 25.00%]: ce = 0.99796486 * 5120; err = 0.31425781 * 5120; time = 0.0255s; samplesPerSecond = 200784.3
+05/03/2016 18:15:23:  Epoch[ 4 of 4]-Minibatch[  41-  50, 31.25%]: ce = 0.99781761 * 5120; err = 0.31464844 * 5120; time = 0.0255s; samplesPerSecond = 200517.0
+05/03/2016 18:15:23:  Epoch[ 4 of 4]-Minibatch[  51-  60, 37.50%]: ce = 1.00107079 * 5120; err = 0.31855469 * 5120; time = 0.0255s; samplesPerSecond = 200878.8
+05/03/2016 18:15:23:  Epoch[ 4 of 4]-Minibatch[  61-  70, 43.75%]: ce = 1.02518806 * 5120; err = 0.31972656 * 5120; time = 0.0256s; samplesPerSecond = 200360.0
+05/03/2016 18:15:23:  Epoch[ 4 of 4]-Minibatch[  71-  80, 50.00%]: ce = 1.00891876 * 5120; err = 0.31660156 * 5120; time = 0.0256s; samplesPerSecond = 200328.7
+05/03/2016 18:15:23:  Epoch[ 4 of 4]-Minibatch[  81-  90, 56.25%]: ce = 0.99774780 * 5120; err = 0.30585937 * 5120; time = 0.0255s; samplesPerSecond = 200650.5
+05/03/2016 18:15:23:  Epoch[ 4 of 4]-Minibatch[  91- 100, 62.50%]: ce = 1.00037842 * 5120; err = 0.30722656 * 5120; time = 0.0255s; samplesPerSecond = 200831.6
+05/03/2016 18:15:23:  Epoch[ 4 of 4]-Minibatch[ 101- 110, 68.75%]: ce = 1.02586746 * 5120; err = 0.31816406 * 5120; time = 0.0255s; samplesPerSecond = 200792.2
+05/03/2016 18:15:23:  Epoch[ 4 of 4]-Minibatch[ 111- 120, 75.00%]: ce = 1.06024628 * 5120; err = 0.33574219 * 5120; time = 0.0255s; samplesPerSecond = 200564.1
+05/03/2016 18:15:23:  Epoch[ 4 of 4]-Minibatch[ 121- 130, 81.25%]: ce = 0.98301010 * 5120; err = 0.30214844 * 5120; time = 0.0255s; samplesPerSecond = 200556.2
+05/03/2016 18:15:23:  Epoch[ 4 of 4]-Minibatch[ 131- 140, 87.50%]: ce = 0.96488800 * 5120; err = 0.30156250 * 5120; time = 0.0256s; samplesPerSecond = 200234.6
+05/03/2016 18:15:23:  Epoch[ 4 of 4]-Minibatch[ 141- 150, 93.75%]: ce = 0.99069977 * 5120; err = 0.31640625 * 5120; time = 0.0255s; samplesPerSecond = 200989.2
+05/03/2016 18:15:23:  Epoch[ 4 of 4]-Minibatch[ 151- 160, 100.00%]: ce = 0.97961731 * 5120; err = 0.29921875 * 5120; time = 0.0255s; samplesPerSecond = 200697.7
+05/03/2016 18:15:23: Finished Epoch[ 4 of 4]: [Training] ce = 1.00739784 * 81920; err = 0.31477051 * 81920; totalSamplesSeen = 327680; learningRatePerSample = 0.003125; epochTime=0.442421s
+05/03/2016 18:15:23: SGD: Saving checkpoint model '/tmp/cntk-test-20160503181449.303380/Speech/DNN_DiscriminativePreTraining@release_gpu/models/cntkSpeech'
+05/03/2016 18:15:23: CNTKCommandTrainEnd: speechTrain
+
+05/03/2016 18:15:23: Action "train" complete.
+
+05/03/2016 18:15:23: __COMPLETED__